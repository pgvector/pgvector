--- conflicted
+++ resolved
@@ -1,10 +1,7 @@
 ## 0.8.0 (unreleased)
 
-<<<<<<< HEAD
 - Added support for inline filtering with HNSW
-=======
 - Added support for iterative index scans
->>>>>>> 35b252a3
 - Added casts for arrays to `sparsevec`
 - Improved cost estimation
 - Improved performance of HNSW inserts and on-disk index builds
