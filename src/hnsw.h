--- conflicted
+++ resolved
@@ -378,7 +378,7 @@
 int			HnswGetM(Relation index);
 int			HnswGetEfConstruction(Relation index);
 FmgrInfo   *HnswOptionalProcInfo(Relation index, uint16 procnum);
-void		HnswSetProcinfo(Relation index, FmgrInfo **procinfo, FmgrInfo **normprocinfo, Oid *collation);
+void		HnswSetProcinfo(Relation index, FmgrInfo **procinfo, FmgrInfo **normprocinfo, Oid **collation);
 Datum		HnswNormValue(const HnswTypeInfo * typeInfo, Oid collation, Datum value);
 bool		HnswCheckNorm(FmgrInfo *procinfo, Oid collation, Datum value);
 Buffer		HnswNewBuffer(Relation index, ForkNumber forkNum);
@@ -397,27 +397,17 @@
 void		HnswAddHeapTid(HnswElement element, ItemPointer heaptid);
 HnswNeighborArray *HnswInitNeighborArray(int lm, HnswAllocator * allocator);
 void		HnswInitNeighbors(char *base, HnswElement element, int m, HnswAllocator * alloc);
-<<<<<<< HEAD
-bool		HnswInsertTupleOnDisk(Relation index, Datum value, Datum *values, bool *isnull, ItemPointer heap_tid, bool building);
+bool		HnswInsertTupleOnDisk(Relation index, IndexTuple itup, ItemPointer heaptid, bool building);
 void		HnswUpdateNeighborsOnDisk(Relation index, FmgrInfo **procinfo, Oid *collation, HnswElement e, int m, bool checkExisting, bool building);
 void		HnswLoadElementFromTuple(HnswElement element, HnswElementTuple etup, bool loadHeaptids, bool loadVec, Relation index);
 void		HnswLoadElement(HnswElement element, double *distance, bool *matches, Datum *q, IndexTuple qtup, ScanKeyData *keyData, Relation index, FmgrInfo **procinfo, Oid *collation, bool loadVec, double *maxDistance);
 void		HnswSetElementTuple(char *base, HnswElementTuple etup, HnswElement element, bool useIndexTuple);
 void		HnswUpdateConnection(char *base, HnswNeighborArray * neighbors, HnswElement newElement, float distance, int lm, int *updateIdx, Relation index, FmgrInfo **procinfo, Oid *collation);
-=======
-bool		HnswInsertTupleOnDisk(Relation index, Datum value, ItemPointer heaptid, bool building);
-void		HnswUpdateNeighborsOnDisk(Relation index, FmgrInfo *procinfo, Oid collation, HnswElement e, int m, bool checkExisting, bool building);
-void		HnswLoadElementFromTuple(HnswElement element, HnswElementTuple etup, bool loadHeaptids, bool loadVec);
-void		HnswLoadElement(HnswElement element, double *distance, Datum *q, Relation index, FmgrInfo *procinfo, Oid collation, bool loadVec, double *maxDistance);
-bool		HnswFormIndexValue(Datum *out, Datum *values, bool *isnull, const HnswTypeInfo * typeInfo, FmgrInfo *normprocinfo, Oid collation);
-void		HnswSetElementTuple(char *base, HnswElementTuple etup, HnswElement element);
-void		HnswUpdateConnection(char *base, HnswNeighborArray * neighbors, HnswElement newElement, float distance, int lm, int *updateIdx, Relation index, FmgrInfo *procinfo, Oid collation);
->>>>>>> a98534e5
+bool		HnswFormIndexTuple(IndexTuple *out, Datum *values, bool *isnull, const HnswTypeInfo * typeInfo, FmgrInfo *normprocinfo, Oid collation, TupleDesc tupdesc);
 bool		HnswLoadNeighborTids(HnswElement element, ItemPointerData *indextids, Relation index, int m, int lm, int lc);
 void		HnswInitLockTranche(void);
 const		HnswTypeInfo *HnswGetTypeInfo(Relation index);
 PGDLLEXPORT void HnswParallelBuildMain(dsm_segment *seg, shm_toc *toc);
-void		HnswInitProcinfo(FmgrInfo **procinfo, Oid **collation, Relation index);
 Size		HnswGetElementTupleSize(char *base, HnswElement element, bool useIndexTuple);
 bool		HnswIndexTupleIsEqual(IndexTuple a, IndexTuple b, TupleDesc tupdesc);
 
