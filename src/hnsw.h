#ifndef HNSW_H
#define HNSW_H

#include "postgres.h"

#include "access/genam.h"
#include "access/parallel.h"
#include "lib/pairingheap.h"
#include "nodes/execnodes.h"
#include "port.h"				/* for random() */
#include "utils/relptr.h"
#include "utils/sampling.h"
#include "vector.h"

#define HNSW_MAX_DIM 2000
#define HNSW_MAX_NNZ 1000

/* Support functions */
#define HNSW_DISTANCE_PROC 1
#define HNSW_NORM_PROC 2
#define HNSW_TYPE_INFO_PROC 3
#define HNSW_ATTRIBUTE_DISTANCE_PROC 4

#define HNSW_VERSION	1
#define HNSW_MAGIC_NUMBER 0xA953A953
#define HNSW_PAGE_ID	0xFF90

/* Preserved page numbers */
#define HNSW_METAPAGE_BLKNO	0
#define HNSW_HEAD_BLKNO		1	/* first element page */

/* Must correspond to page numbers since page lock is used */
#define HNSW_UPDATE_LOCK 	0
#define HNSW_SCAN_LOCK		1

/* HNSW parameters */
#define HNSW_DEFAULT_M	16
#define HNSW_MIN_M	2
#define HNSW_MAX_M		100
#define HNSW_DEFAULT_EF_CONSTRUCTION	64
#define HNSW_MIN_EF_CONSTRUCTION	4
#define HNSW_MAX_EF_CONSTRUCTION		1000
#define HNSW_DEFAULT_EF_SEARCH	40
#define HNSW_MIN_EF_SEARCH		1
#define HNSW_MAX_EF_SEARCH		1000

/* Tuple types */
#define HNSW_ELEMENT_TUPLE_TYPE  1
#define HNSW_NEIGHBOR_TUPLE_TYPE 2

/* Make graph robust against non-HOT updates */
#define HNSW_HEAPTIDS 10

#define HNSW_UPDATE_ENTRY_GREATER 1
#define HNSW_UPDATE_ENTRY_ALWAYS 2

/* Build phases */
/* PROGRESS_CREATEIDX_SUBPHASE_INITIALIZE is 1 */
#define PROGRESS_HNSW_PHASE_LOAD		2

#define HNSW_MAX_SIZE (BLCKSZ - MAXALIGN(SizeOfPageHeaderData) - MAXALIGN(sizeof(HnswPageOpaqueData)) - sizeof(ItemIdData))
#define HNSW_TUPLE_ALLOC_SIZE BLCKSZ

#define HNSW_ELEMENT_TUPLE_SIZE(size)	MAXALIGN(offsetof(HnswElementTupleData, data) + (size))
#define HNSW_NEIGHBOR_TUPLE_SIZE(level, m)	MAXALIGN(offsetof(HnswNeighborTupleData, indextids) + ((level) + 2) * (m) * sizeof(ItemPointerData))

#define HNSW_NEIGHBOR_ARRAY_SIZE(lm)	(offsetof(HnswNeighborArray, items) + sizeof(HnswCandidate) * (lm))

#define HnswPageGetOpaque(page)	((HnswPageOpaque) PageGetSpecialPointer(page))
#define HnswPageGetMeta(page)	((HnswMetaPageData *) PageGetContents(page))

#if PG_VERSION_NUM >= 150000
#define RandomDouble() pg_prng_double(&pg_global_prng_state)
#define SeedRandom(seed) pg_prng_seed(&pg_global_prng_state, seed)
#else
#define RandomDouble() (((double) random()) / MAX_RANDOM_VALUE)
#define SeedRandom(seed) srandom(seed)
#endif

#define HnswIsElementTuple(tup) ((tup)->type == HNSW_ELEMENT_TUPLE_TYPE)
#define HnswIsNeighborTuple(tup) ((tup)->type == HNSW_NEIGHBOR_TUPLE_TYPE)

/* 2 * M connections for ground layer */
#define HnswGetLayerM(m, layer) (layer == 0 ? (m) * 2 : (m))

/* Optimal ML from paper */
#define HnswGetMl(m) (1 / log(m))

/* Ensure fits on page and in uint8 */
#define HnswGetMaxLevel(m) Min(((BLCKSZ - MAXALIGN(SizeOfPageHeaderData) - MAXALIGN(sizeof(HnswPageOpaqueData)) - offsetof(HnswNeighborTupleData, indextids) - sizeof(ItemIdData)) / (sizeof(ItemPointerData)) / (m)) - 2, 255)

#define HnswGetValue(base, element) PointerGetDatum(HnswPtrAccess(base, (element)->value))

#if PG_VERSION_NUM < 140005
#define relptr_offset(rp) ((rp).relptr_off - 1)
#endif

/* Pointer macros */
#define HnswPtrAccess(base, hp) ((base) == NULL ? (hp).ptr : relptr_access(base, (hp).relptr))
#define HnswPtrStore(base, hp, value) ((base) == NULL ? (void) ((hp).ptr = (value)) : (void) relptr_store(base, (hp).relptr, value))
#define HnswPtrIsNull(base, hp) ((base) == NULL ? (hp).ptr == NULL : relptr_is_null((hp).relptr))
#define HnswPtrEqual(base, hp1, hp2) ((base) == NULL ? (hp1).ptr == (hp2).ptr : relptr_offset((hp1).relptr) == relptr_offset((hp2).relptr))

/* For code paths dedicated to each type */
#define HnswPtrPointer(hp) (hp).ptr
#define HnswPtrOffset(hp) relptr_offset((hp).relptr)

#define HnswUseIndexTuple(index) (IndexRelationGetNumberOfAttributes(index) > 1)

/* Variables */
extern int	hnsw_ef_search;
extern int	hnsw_lock_tranche_id;

typedef struct HnswElementData HnswElementData;
typedef struct HnswNeighborArray HnswNeighborArray;

#define HnswPtrDeclare(type, relptrtype, ptrtype) \
	relptr_declare(type, relptrtype); \
	typedef union { type *ptr; relptrtype relptr; } ptrtype;

/* Pointers that can be absolute or relative */
/* Use char for DatumPtr so works with Pointer */
HnswPtrDeclare(HnswElementData, HnswElementRelptr, HnswElementPtr);
HnswPtrDeclare(HnswNeighborArray, HnswNeighborArrayRelptr, HnswNeighborArrayPtr);
HnswPtrDeclare(HnswNeighborArrayPtr, HnswNeighborsRelptr, HnswNeighborsPtr);
HnswPtrDeclare(char, DatumRelptr, DatumPtr);
HnswPtrDeclare(IndexTupleData, IndexTupleRelptr, IndexTuplePtr);

struct HnswElementData
{
	HnswElementPtr next;
	ItemPointerData heaptids[HNSW_HEAPTIDS];
	uint8		heaptidsLength;
	uint8		level;
	uint8		deleted;
	uint32		hash;
	HnswNeighborsPtr neighbors;
	BlockNumber blkno;
	OffsetNumber offno;
	OffsetNumber neighborOffno;
	BlockNumber neighborPage;
	DatumPtr	value;
	IndexTuplePtr itup;
	LWLock		lock;
};

typedef HnswElementData * HnswElement;

typedef struct HnswCandidate
{
	HnswElementPtr element;
	float		distance;
	bool		closer;
}			HnswCandidate;

struct HnswNeighborArray
{
	int			length;
	bool		closerSet;
	HnswCandidate items[FLEXIBLE_ARRAY_MEMBER];
};

typedef struct HnswSearchCandidate
{
	pairingheap_node c_node;
	pairingheap_node w_node;
	HnswElementPtr element;
	double		distance;
	bool		matches;
}			HnswSearchCandidate;

/* HNSW index options */
typedef struct HnswOptions
{
	int32		vl_len_;		/* varlena header (do not touch directly!) */
	int			m;				/* number of connections */
	int			efConstruction; /* size of dynamic candidate list */
}			HnswOptions;

typedef struct HnswGraph
{
	/* Graph state */
	slock_t		lock;
	HnswElementPtr head;
	double		indtuples;

	/* Entry state */
	LWLock		entryLock;
	LWLock		entryWaitLock;
	HnswElementPtr entryPoint;

	/* Allocations state */
	LWLock		allocatorLock;
	Size		memoryUsed;
	Size		memoryTotal;

	/* Flushed state */
	LWLock		flushLock;
	bool		flushed;
}			HnswGraph;

typedef struct HnswShared
{
	/* Immutable state */
	Oid			heaprelid;
	Oid			indexrelid;
	bool		isconcurrent;

	/* Worker progress */
	ConditionVariable workersdonecv;

	/* Mutex for mutable state */
	slock_t		mutex;

	/* Mutable state */
	int			nparticipantsdone;
	double		reltuples;
	HnswGraph	graphData;
}			HnswShared;

#define ParallelTableScanFromHnswShared(shared) \
	(ParallelTableScanDesc) ((char *) (shared) + BUFFERALIGN(sizeof(HnswShared)))

typedef struct HnswLeader
{
	ParallelContext *pcxt;
	int			nparticipanttuplesorts;
	HnswShared *hnswshared;
	Snapshot	snapshot;
	char	   *hnswarea;
}			HnswLeader;

typedef struct HnswAllocator
{
	void	   *(*alloc) (Size size, void *state);
	void	   *state;
}			HnswAllocator;

typedef struct HnswTypeInfo
{
	int			maxDimensions;
	Datum		(*normalize) (PG_FUNCTION_ARGS);
	void		(*checkValue) (Pointer v);
}			HnswTypeInfo;

typedef struct HnswSupport
{
	FmgrInfo   *procinfo[2];
	FmgrInfo   *normprocinfo;
	Oid		   *collation;
}			HnswSupport;

typedef struct HnswQuery
{
	Datum		value;
}			HnswQuery;

typedef struct HnswBuildState
{
	/* Info */
	Relation	heap;
	Relation	index;
	IndexInfo  *indexInfo;
	ForkNumber	forkNum;
	const		HnswTypeInfo *typeInfo;

	/* Settings */
	int			dimensions;
	int			m;
	int			efConstruction;

	/* Statistics */
	double		indtuples;
	double		reltuples;

	/* Support functions */
	HnswSupport support;

	/* Variables */
	HnswGraph	graphData;
	HnswGraph  *graph;
	double		ml;
	int			maxLevel;
	bool		useIndexTuple;
	TupleDesc	tupdesc;

	/* Memory */
	MemoryContext graphCtx;
	MemoryContext tmpCtx;
	HnswAllocator allocator;

	/* Parallel builds */
	HnswLeader *hnswleader;
	HnswShared *hnswshared;
	char	   *hnswarea;
}			HnswBuildState;

typedef struct HnswMetaPageData
{
	uint32		magicNumber;
	uint32		version;
	uint32		dimensions;
	uint16		m;
	uint16		efConstruction;
	BlockNumber entryBlkno;
	OffsetNumber entryOffno;
	int16		entryLevel;
	BlockNumber insertPage;
}			HnswMetaPageData;

typedef HnswMetaPageData * HnswMetaPage;

typedef struct HnswPageOpaqueData
{
	BlockNumber nextblkno;
	uint16		unused;
	uint16		page_id;		/* for identification of HNSW indexes */
}			HnswPageOpaqueData;

typedef HnswPageOpaqueData * HnswPageOpaque;

typedef struct HnswElementTupleData
{
	uint8		type;
	uint8		level;
	uint8		deleted;
	uint8		unused;
	ItemPointerData heaptids[HNSW_HEAPTIDS];
	ItemPointerData neighbortid;
	uint16		unused2;
	Vector		data;
}			HnswElementTupleData;

typedef HnswElementTupleData * HnswElementTuple;

typedef struct HnswNeighborTupleData
{
	uint8		type;
	uint8		unused;
	uint16		count;
	ItemPointerData indextids[FLEXIBLE_ARRAY_MEMBER];
}			HnswNeighborTupleData;

typedef HnswNeighborTupleData * HnswNeighborTuple;

typedef struct HnswScanOpaqueData
{
	const		HnswTypeInfo *typeInfo;
	bool		first;
	List	   *w;
	MemoryContext tmpCtx;

	/* Support functions */
	HnswSupport support;
}			HnswScanOpaqueData;

typedef HnswScanOpaqueData * HnswScanOpaque;

typedef struct HnswVacuumState
{
	/* Info */
	Relation	index;
	IndexBulkDeleteResult *stats;
	IndexBulkDeleteCallback callback;
	void	   *callback_state;

	/* Settings */
	int			m;
	int			efConstruction;

	/* Support functions */
	HnswSupport support;

	/* Variables */
	struct tidhash_hash *deleted;
	BufferAccessStrategy bas;
	HnswNeighborTuple ntup;
	HnswElementData highestPoint;

	/* Memory */
	MemoryContext tmpCtx;
}			HnswVacuumState;

/* Methods */
int			HnswGetM(Relation index);
int			HnswGetEfConstruction(Relation index);
FmgrInfo   *HnswOptionalProcInfo(Relation index, uint16 procnum);
void		HnswInitSupport(HnswSupport * support, Relation index);
Datum		HnswNormValue(const HnswTypeInfo * typeInfo, Oid collation, Datum value);
bool		HnswCheckNorm(HnswSupport * support, Datum value);
Buffer		HnswNewBuffer(Relation index, ForkNumber forkNum);
void		HnswInitPage(Buffer buf, Page page);
void		HnswInit(void);
<<<<<<< HEAD
List	   *HnswSearchLayer(char *base, Datum q, IndexTuple qtup, ScanKeyData *keyData, List *ep, int ef, int lc, Relation index, HnswSupport * support, int m, bool inserting, HnswElement skipElement, bool inMemory);
=======
List	   *HnswSearchLayer(char *base, HnswQuery * q, List *ep, int ef, int lc, Relation index, HnswSupport * support, int m, bool inserting, HnswElement skipElement);
>>>>>>> fa678298
HnswElement HnswGetEntryPoint(Relation index);
void		HnswGetMetaPageInfo(Relation index, int *m, HnswElement * entryPoint);
void	   *HnswAlloc(HnswAllocator * allocator, Size size);
HnswElement HnswInitElement(char *base, ItemPointer tid, int m, double ml, int maxLevel, HnswAllocator * alloc);
HnswElement HnswInitElementFromBlock(BlockNumber blkno, OffsetNumber offno);
<<<<<<< HEAD
void		HnswFindElementNeighbors(char *base, HnswElement element, HnswElement entryPoint, Relation index, HnswSupport * support, int m, int efConstruction, bool existing, bool inMemory);
HnswSearchCandidate *HnswEntryCandidate(char *base, HnswElement em, Datum q, IndexTuple qtup, ScanKeyData *keyData, Relation rel, HnswSupport * support, bool loadVec, bool inMemory);
=======
void		HnswFindElementNeighbors(char *base, HnswElement element, HnswElement entryPoint, Relation index, HnswSupport * support, int m, int efConstruction, bool existing);
HnswSearchCandidate *HnswEntryCandidate(char *base, HnswElement em, HnswQuery * q, Relation rel, HnswSupport * support, bool loadVec);
>>>>>>> fa678298
void		HnswUpdateMetaPage(Relation index, int updateEntry, HnswElement entryPoint, BlockNumber insertPage, ForkNumber forkNum, bool building);
void		HnswSetNeighborTuple(char *base, HnswNeighborTuple ntup, HnswElement e, int m);
void		HnswAddHeapTid(HnswElement element, ItemPointer heaptid);
HnswNeighborArray *HnswInitNeighborArray(int lm, HnswAllocator * allocator);
void		HnswInitNeighbors(char *base, HnswElement element, int m, HnswAllocator * alloc);
bool		HnswInsertTupleOnDisk(Relation index, HnswSupport * support, IndexTuple itup, ItemPointer heaptid, bool building);
void		HnswUpdateNeighborsOnDisk(Relation index, HnswSupport * support, HnswElement e, int m, bool checkExisting, bool building);
<<<<<<< HEAD
void		HnswLoadElementFromTuple(HnswElement element, HnswElementTuple etup, bool loadHeaptids, bool loadVec, Relation index);
void		HnswLoadElement(HnswElement element, double *distance, bool *matches, Datum *q, IndexTuple qtup, ScanKeyData *keyData, Relation index, HnswSupport * support, bool loadVec, double *maxDistance);
void		HnswSetElementTuple(char *base, HnswElementTuple etup, HnswElement element, bool useIndexTuple);
=======
void		HnswLoadElementFromTuple(HnswElement element, HnswElementTuple etup, bool loadHeaptids, bool loadVec);
void		HnswLoadElement(HnswElement element, double *distance, HnswQuery * q, Relation index, HnswSupport * support, bool loadVec, double *maxDistance);
bool		HnswFormIndexValue(Datum *out, Datum *values, bool *isnull, const HnswTypeInfo * typeInfo, HnswSupport * support);
void		HnswSetElementTuple(char *base, HnswElementTuple etup, HnswElement element);
>>>>>>> fa678298
void		HnswUpdateConnection(char *base, HnswNeighborArray * neighbors, HnswElement newElement, float distance, int lm, int *updateIdx, Relation index, HnswSupport * support);
bool		HnswFormIndexTuple(IndexTuple *out, Datum *values, bool *isnull, const HnswTypeInfo * typeInfo, HnswSupport * support, TupleDesc tupdesc);
bool		HnswLoadNeighborTids(HnswElement element, ItemPointerData *indextids, Relation index, int m, int lm, int lc);
void		HnswInitLockTranche(void);
const		HnswTypeInfo *HnswGetTypeInfo(Relation index);
PGDLLEXPORT void HnswParallelBuildMain(dsm_segment *seg, shm_toc *toc);
Size		HnswGetElementTupleSize(char *base, HnswElement element, bool useIndexTuple);
bool		HnswIndexTupleIsEqual(IndexTuple a, IndexTuple b, TupleDesc tupdesc);

/* Index access methods */
IndexBuildResult *hnswbuild(Relation heap, Relation index, IndexInfo *indexInfo);
void		hnswbuildempty(Relation index);
bool		hnswinsert(Relation index, Datum *values, bool *isnull, ItemPointer heap_tid, Relation heap, IndexUniqueCheck checkUnique
#if PG_VERSION_NUM >= 140000
					   ,bool indexUnchanged
#endif
					   ,IndexInfo *indexInfo
);
IndexBulkDeleteResult *hnswbulkdelete(IndexVacuumInfo *info, IndexBulkDeleteResult *stats, IndexBulkDeleteCallback callback, void *callback_state);
IndexBulkDeleteResult *hnswvacuumcleanup(IndexVacuumInfo *info, IndexBulkDeleteResult *stats);
IndexScanDesc hnswbeginscan(Relation index, int nkeys, int norderbys);
void		hnswrescan(IndexScanDesc scan, ScanKey keys, int nkeys, ScanKey orderbys, int norderbys);
bool		hnswgettuple(IndexScanDesc scan, ScanDirection dir);
void		hnswendscan(IndexScanDesc scan);

static inline HnswNeighborArray *
HnswGetNeighbors(char *base, HnswElement element, int lc)
{
	HnswNeighborArrayPtr *neighborList = HnswPtrAccess(base, element->neighbors);

	Assert(element->level >= lc);

	return HnswPtrAccess(base, neighborList[lc]);
}

/* Hash tables */
typedef struct TidHashEntry
{
	ItemPointerData tid;
	char		status;
}			TidHashEntry;

#define SH_PREFIX tidhash
#define SH_ELEMENT_TYPE TidHashEntry
#define SH_KEY_TYPE ItemPointerData
#define SH_SCOPE extern
#define SH_DECLARE
#include "lib/simplehash.h"

typedef struct PointerHashEntry
{
	uintptr_t	ptr;
	char		status;
}			PointerHashEntry;

#define SH_PREFIX pointerhash
#define SH_ELEMENT_TYPE PointerHashEntry
#define SH_KEY_TYPE uintptr_t
#define SH_SCOPE extern
#define SH_DECLARE
#include "lib/simplehash.h"

typedef struct OffsetHashEntry
{
	Size		offset;
	char		status;
}			OffsetHashEntry;

#define SH_PREFIX offsethash
#define SH_ELEMENT_TYPE OffsetHashEntry
#define SH_KEY_TYPE Size
#define SH_SCOPE extern
#define SH_DECLARE
#include "lib/simplehash.h"

#endif<|MERGE_RESOLUTION|>--- conflicted
+++ resolved
@@ -253,6 +253,8 @@
 typedef struct HnswQuery
 {
 	Datum		value;
+	IndexTuple	itup;
+	ScanKeyData *keyData;
 }			HnswQuery;
 
 typedef struct HnswBuildState
@@ -391,23 +393,14 @@
 Buffer		HnswNewBuffer(Relation index, ForkNumber forkNum);
 void		HnswInitPage(Buffer buf, Page page);
 void		HnswInit(void);
-<<<<<<< HEAD
-List	   *HnswSearchLayer(char *base, Datum q, IndexTuple qtup, ScanKeyData *keyData, List *ep, int ef, int lc, Relation index, HnswSupport * support, int m, bool inserting, HnswElement skipElement, bool inMemory);
-=======
-List	   *HnswSearchLayer(char *base, HnswQuery * q, List *ep, int ef, int lc, Relation index, HnswSupport * support, int m, bool inserting, HnswElement skipElement);
->>>>>>> fa678298
+List	   *HnswSearchLayer(char *base, HnswQuery * q, List *ep, int ef, int lc, Relation index, HnswSupport * support, int m, bool inserting, HnswElement skipElement, bool inMemory);
 HnswElement HnswGetEntryPoint(Relation index);
 void		HnswGetMetaPageInfo(Relation index, int *m, HnswElement * entryPoint);
 void	   *HnswAlloc(HnswAllocator * allocator, Size size);
 HnswElement HnswInitElement(char *base, ItemPointer tid, int m, double ml, int maxLevel, HnswAllocator * alloc);
 HnswElement HnswInitElementFromBlock(BlockNumber blkno, OffsetNumber offno);
-<<<<<<< HEAD
 void		HnswFindElementNeighbors(char *base, HnswElement element, HnswElement entryPoint, Relation index, HnswSupport * support, int m, int efConstruction, bool existing, bool inMemory);
-HnswSearchCandidate *HnswEntryCandidate(char *base, HnswElement em, Datum q, IndexTuple qtup, ScanKeyData *keyData, Relation rel, HnswSupport * support, bool loadVec, bool inMemory);
-=======
-void		HnswFindElementNeighbors(char *base, HnswElement element, HnswElement entryPoint, Relation index, HnswSupport * support, int m, int efConstruction, bool existing);
-HnswSearchCandidate *HnswEntryCandidate(char *base, HnswElement em, HnswQuery * q, Relation rel, HnswSupport * support, bool loadVec);
->>>>>>> fa678298
+HnswSearchCandidate *HnswEntryCandidate(char *base, HnswElement em, HnswQuery * q, Relation rel, HnswSupport * support, bool loadVec, bool inMemory);
 void		HnswUpdateMetaPage(Relation index, int updateEntry, HnswElement entryPoint, BlockNumber insertPage, ForkNumber forkNum, bool building);
 void		HnswSetNeighborTuple(char *base, HnswNeighborTuple ntup, HnswElement e, int m);
 void		HnswAddHeapTid(HnswElement element, ItemPointer heaptid);
@@ -415,16 +408,9 @@
 void		HnswInitNeighbors(char *base, HnswElement element, int m, HnswAllocator * alloc);
 bool		HnswInsertTupleOnDisk(Relation index, HnswSupport * support, IndexTuple itup, ItemPointer heaptid, bool building);
 void		HnswUpdateNeighborsOnDisk(Relation index, HnswSupport * support, HnswElement e, int m, bool checkExisting, bool building);
-<<<<<<< HEAD
 void		HnswLoadElementFromTuple(HnswElement element, HnswElementTuple etup, bool loadHeaptids, bool loadVec, Relation index);
-void		HnswLoadElement(HnswElement element, double *distance, bool *matches, Datum *q, IndexTuple qtup, ScanKeyData *keyData, Relation index, HnswSupport * support, bool loadVec, double *maxDistance);
+void		HnswLoadElement(HnswElement element, double *distance, bool *matches, HnswQuery * q, Relation index, HnswSupport * support, bool loadVec, double *maxDistance);
 void		HnswSetElementTuple(char *base, HnswElementTuple etup, HnswElement element, bool useIndexTuple);
-=======
-void		HnswLoadElementFromTuple(HnswElement element, HnswElementTuple etup, bool loadHeaptids, bool loadVec);
-void		HnswLoadElement(HnswElement element, double *distance, HnswQuery * q, Relation index, HnswSupport * support, bool loadVec, double *maxDistance);
-bool		HnswFormIndexValue(Datum *out, Datum *values, bool *isnull, const HnswTypeInfo * typeInfo, HnswSupport * support);
-void		HnswSetElementTuple(char *base, HnswElementTuple etup, HnswElement element);
->>>>>>> fa678298
 void		HnswUpdateConnection(char *base, HnswNeighborArray * neighbors, HnswElement newElement, float distance, int lm, int *updateIdx, Relation index, HnswSupport * support);
 bool		HnswFormIndexTuple(IndexTuple *out, Datum *values, bool *isnull, const HnswTypeInfo * typeInfo, HnswSupport * support, TupleDesc tupdesc);
 bool		HnswLoadNeighborTids(HnswElement element, ItemPointerData *indextids, Relation index, int m, int lm, int lc);
