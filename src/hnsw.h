#ifndef HNSW_H
#define HNSW_H

#include "postgres.h"

#include "access/genam.h"
#include "access/parallel.h"
#include "lib/pairingheap.h"
#include "nodes/execnodes.h"
#include "port.h"				/* for random() */
#include "utils/relptr.h"
#include "utils/sampling.h"
#include "vector.h"

#ifdef HNSW_BENCH
#include "portability/instr_time.h"
#endif

#define HNSW_MAX_DIM 2000
#define HNSW_MAX_NNZ 1000

/* Support functions */
#define HNSW_DISTANCE_PROC 1
#define HNSW_NORM_PROC 2
#define HNSW_TYPE_INFO_PROC 3

#define HNSW_VERSION	1
#define HNSW_MAGIC_NUMBER 0xA953A953
#define HNSW_PAGE_ID	0xFF90

/* Preserved page numbers */
#define HNSW_METAPAGE_BLKNO	0
#define HNSW_HEAD_BLKNO		1	/* first element page */

/* Must correspond to page numbers since page lock is used */
#define HNSW_UPDATE_LOCK 	0
#define HNSW_SCAN_LOCK		1

/* HNSW parameters */
#define HNSW_DEFAULT_M	16
#define HNSW_MIN_M	2
#define HNSW_MAX_M		100
#define HNSW_DEFAULT_EF_CONSTRUCTION	64
#define HNSW_MIN_EF_CONSTRUCTION	4
#define HNSW_MAX_EF_CONSTRUCTION		1000
#define HNSW_DEFAULT_EF_SEARCH	40
#define HNSW_MIN_EF_SEARCH		1
#define HNSW_MAX_EF_SEARCH		1000
#define HNSW_DEFAULT_EF_STREAM	-1
#define HNSW_MIN_EF_STREAM		-1
#define HNSW_MAX_EF_STREAM		INT_MAX

/* Tuple types */
#define HNSW_ELEMENT_TUPLE_TYPE  1
#define HNSW_NEIGHBOR_TUPLE_TYPE 2

/* Make graph robust against non-HOT updates */
#define HNSW_HEAPTIDS 10

#define HNSW_UPDATE_ENTRY_GREATER 1
#define HNSW_UPDATE_ENTRY_ALWAYS 2

/* Build phases */
/* PROGRESS_CREATEIDX_SUBPHASE_INITIALIZE is 1 */
#define PROGRESS_HNSW_PHASE_LOAD		2

#define HNSW_MAX_SIZE (BLCKSZ - MAXALIGN(SizeOfPageHeaderData) - MAXALIGN(sizeof(HnswPageOpaqueData)) - sizeof(ItemIdData))
#define HNSW_TUPLE_ALLOC_SIZE BLCKSZ

#define HNSW_ELEMENT_TUPLE_SIZE(size)	MAXALIGN(offsetof(HnswElementTupleData, data) + (size))
#define HNSW_NEIGHBOR_TUPLE_SIZE(level, m)	MAXALIGN(offsetof(HnswNeighborTupleData, indextids) + ((level) + 2) * (m) * sizeof(ItemPointerData))

#define HNSW_NEIGHBOR_ARRAY_SIZE(lm)	(offsetof(HnswNeighborArray, items) + sizeof(HnswCandidate) * (lm))

#define HnswPageGetOpaque(page)	((HnswPageOpaque) PageGetSpecialPointer(page))
#define HnswPageGetMeta(page)	((HnswMetaPageData *) PageGetContents(page))

#ifdef HNSW_BENCH
#define HnswBench(name, code) \
	do { \
		instr_time	start; \
		instr_time	duration; \
		INSTR_TIME_SET_CURRENT(start); \
		(code); \
		INSTR_TIME_SET_CURRENT(duration); \
		INSTR_TIME_SUBTRACT(duration, start); \
		elog(INFO, "%s: %.3f ms", name, INSTR_TIME_GET_MILLISEC(duration)); \
	} while (0)
#else
#define HnswBench(name, code) (code)
#endif

#if PG_VERSION_NUM >= 150000
#define RandomDouble() pg_prng_double(&pg_global_prng_state)
#define SeedRandom(seed) pg_prng_seed(&pg_global_prng_state, seed)
#else
#define RandomDouble() (((double) random()) / MAX_RANDOM_VALUE)
#define SeedRandom(seed) srandom(seed)
#endif

#define HnswIsElementTuple(tup) ((tup)->type == HNSW_ELEMENT_TUPLE_TYPE)
#define HnswIsNeighborTuple(tup) ((tup)->type == HNSW_NEIGHBOR_TUPLE_TYPE)

/* 2 * M connections for ground layer */
#define HnswGetLayerM(m, layer) (layer == 0 ? (m) * 2 : (m))

/* Optimal ML from paper */
#define HnswGetMl(m) (1 / log(m))

/* Ensure fits on page and in uint8 */
#define HnswGetMaxLevel(m) Min(((BLCKSZ - MAXALIGN(SizeOfPageHeaderData) - MAXALIGN(sizeof(HnswPageOpaqueData)) - offsetof(HnswNeighborTupleData, indextids) - sizeof(ItemIdData)) / (sizeof(ItemPointerData)) / (m)) - 2, 255)

#define HnswGetValue(base, element) PointerGetDatum(HnswPtrAccess(base, (element)->value))

#if PG_VERSION_NUM < 140005
#define relptr_offset(rp) ((rp).relptr_off - 1)
#endif

/* Pointer macros */
#define HnswPtrAccess(base, hp) ((base) == NULL ? (hp).ptr : relptr_access(base, (hp).relptr))
#define HnswPtrStore(base, hp, value) ((base) == NULL ? (void) ((hp).ptr = (value)) : (void) relptr_store(base, (hp).relptr, value))
#define HnswPtrIsNull(base, hp) ((base) == NULL ? (hp).ptr == NULL : relptr_is_null((hp).relptr))
#define HnswPtrEqual(base, hp1, hp2) ((base) == NULL ? (hp1).ptr == (hp2).ptr : relptr_offset((hp1).relptr) == relptr_offset((hp2).relptr))

/* For code paths dedicated to each type */
#define HnswPtrPointer(hp) (hp).ptr
#define HnswPtrOffset(hp) relptr_offset((hp).relptr)

/* Variables */
extern int	hnsw_ef_search;
extern int	hnsw_max_iterative_tuples;
extern int	hnsw_iterative_search;
extern int	hnsw_lock_tranche_id;

typedef enum HnswIterativeSearchType
{
	HNSW_ITERATIVE_SEARCH_OFF,
	HNSW_ITERATIVE_SEARCH_STRICT,
	HNSW_ITERATIVE_SEARCH_RELAXED
}			HnswIterativeSearchType;

typedef struct HnswElementData HnswElementData;
typedef struct HnswNeighborArray HnswNeighborArray;

#define HnswPtrDeclare(type, relptrtype, ptrtype) \
	relptr_declare(type, relptrtype); \
	typedef union { type *ptr; relptrtype relptr; } ptrtype;

/* Pointers that can be absolute or relative */
/* Use char for DatumPtr so works with Pointer */
HnswPtrDeclare(HnswElementData, HnswElementRelptr, HnswElementPtr);
HnswPtrDeclare(HnswNeighborArray, HnswNeighborArrayRelptr, HnswNeighborArrayPtr);
HnswPtrDeclare(HnswNeighborArrayPtr, HnswNeighborsRelptr, HnswNeighborsPtr);
HnswPtrDeclare(char, DatumRelptr, DatumPtr);

struct HnswElementData
{
	HnswElementPtr next;
	ItemPointerData heaptids[HNSW_HEAPTIDS];
	uint8		heaptidsLength;
	uint8		level;
	uint8		deleted;
	uint8		version;
	uint32		hash;
	HnswNeighborsPtr neighbors;
	BlockNumber blkno;
	OffsetNumber offno;
	OffsetNumber neighborOffno;
	BlockNumber neighborPage;
	DatumPtr	value;
	LWLock		lock;
};

typedef HnswElementData * HnswElement;

typedef struct HnswCandidate
{
	HnswElementPtr element;
	float		distance;
	bool		closer;
}			HnswCandidate;

struct HnswNeighborArray
{
	int			length;
	bool		closerSet;
	HnswCandidate items[FLEXIBLE_ARRAY_MEMBER];
};

typedef struct HnswSearchCandidate
{
	pairingheap_node c_node;
	pairingheap_node w_node;
	HnswElementPtr element;
	double		distance;
}			HnswSearchCandidate;

#define HnswGetSearchCandidate(membername, ptr) pairingheap_container(HnswSearchCandidate, membername, ptr)
#define HnswGetSearchCandidateConst(membername, ptr) pairingheap_const_container(HnswSearchCandidate, membername, ptr)

/* HNSW index options */
typedef struct HnswOptions
{
	int32		vl_len_;		/* varlena header (do not touch directly!) */
	int			m;				/* number of connections */
	int			efConstruction; /* size of dynamic candidate list */
}			HnswOptions;

typedef struct HnswGraph
{
	/* Graph state */
	slock_t		lock;
	HnswElementPtr head;
	double		indtuples;

	/* Entry state */
	LWLock		entryLock;
	LWLock		entryWaitLock;
	HnswElementPtr entryPoint;

	/* Allocations state */
	LWLock		allocatorLock;
	Size		memoryUsed;
	Size		memoryTotal;

	/* Flushed state */
	LWLock		flushLock;
	bool		flushed;
}			HnswGraph;

typedef struct HnswShared
{
	/* Immutable state */
	Oid			heaprelid;
	Oid			indexrelid;
	bool		isconcurrent;

	/* Worker progress */
	ConditionVariable workersdonecv;

	/* Mutex for mutable state */
	slock_t		mutex;

	/* Mutable state */
	int			nparticipantsdone;
	double		reltuples;
	HnswGraph	graphData;
}			HnswShared;

#define ParallelTableScanFromHnswShared(shared) \
	(ParallelTableScanDesc) ((char *) (shared) + BUFFERALIGN(sizeof(HnswShared)))

typedef struct HnswLeader
{
	ParallelContext *pcxt;
	int			nparticipanttuplesorts;
	HnswShared *hnswshared;
	Snapshot	snapshot;
	char	   *hnswarea;
}			HnswLeader;

typedef struct HnswAllocator
{
	void	   *(*alloc) (Size size, void *state);
	void	   *state;
}			HnswAllocator;

typedef struct HnswTypeInfo
{
	int			maxDimensions;
	Datum		(*normalize) (PG_FUNCTION_ARGS);
	void		(*checkValue) (Pointer v);
}			HnswTypeInfo;

typedef struct HnswSupport
{
	FmgrInfo   *procinfo;
	FmgrInfo   *normprocinfo;
	Oid			collation;
}			HnswSupport;

typedef struct HnswQuery
{
	Datum		value;
}			HnswQuery;

typedef struct HnswBuildState
{
	/* Info */
	Relation	heap;
	Relation	index;
	IndexInfo  *indexInfo;
	ForkNumber	forkNum;
	const		HnswTypeInfo *typeInfo;

	/* Settings */
	int			dimensions;
	int			m;
	int			efConstruction;

	/* Statistics */
	double		indtuples;
	double		reltuples;

	/* Support functions */
	HnswSupport support;

	/* Variables */
	HnswGraph	graphData;
	HnswGraph  *graph;
	double		ml;
	int			maxLevel;

	/* Memory */
	MemoryContext graphCtx;
	MemoryContext tmpCtx;
	HnswAllocator allocator;

	/* Parallel builds */
	HnswLeader *hnswleader;
	HnswShared *hnswshared;
	char	   *hnswarea;
}			HnswBuildState;

typedef struct HnswMetaPageData
{
	uint32		magicNumber;
	uint32		version;
	uint32		dimensions;
	uint16		m;
	uint16		efConstruction;
	BlockNumber entryBlkno;
	OffsetNumber entryOffno;
	int16		entryLevel;
	BlockNumber insertPage;
}			HnswMetaPageData;

typedef HnswMetaPageData * HnswMetaPage;

typedef struct HnswPageOpaqueData
{
	BlockNumber nextblkno;
	uint16		unused;
	uint16		page_id;		/* for identification of HNSW indexes */
}			HnswPageOpaqueData;

typedef HnswPageOpaqueData * HnswPageOpaque;

typedef struct HnswElementTupleData
{
	uint8		type;
	uint8		level;
	uint8		deleted;
	uint8		version;
	ItemPointerData heaptids[HNSW_HEAPTIDS];
	ItemPointerData neighbortid;
	uint16		unused;
	Vector		data;
}			HnswElementTupleData;

typedef HnswElementTupleData * HnswElementTuple;

typedef struct HnswNeighborTupleData
{
	uint8		type;
	uint8		version;
	uint16		count;
	ItemPointerData indextids[FLEXIBLE_ARRAY_MEMBER];
}			HnswNeighborTupleData;

typedef HnswNeighborTupleData * HnswNeighborTuple;

typedef union
{
	struct pointerhash_hash *pointers;
	struct offsethash_hash *offsets;
	struct tidhash_hash *tids;
}			visited_hash;

typedef struct HnswScanOpaqueData
{
	const		HnswTypeInfo *typeInfo;
	bool		first;
	List	   *w;
	visited_hash v;
	pairingheap *discarded;
	Datum		q;
	int			m;
	int64		tuples;
	double		previousDistance;
	MemoryContext tmpCtx;

	/* Support functions */
	HnswSupport support;
}			HnswScanOpaqueData;

typedef HnswScanOpaqueData * HnswScanOpaque;

typedef struct HnswVacuumState
{
	/* Info */
	Relation	index;
	IndexBulkDeleteResult *stats;
	IndexBulkDeleteCallback callback;
	void	   *callback_state;

	/* Settings */
	int			m;
	int			efConstruction;

	/* Support functions */
	HnswSupport support;

	/* Variables */
	struct tidhash_hash *deleted;
	BufferAccessStrategy bas;
	HnswNeighborTuple ntup;
	HnswElementData highestPoint;

	/* Memory */
	MemoryContext tmpCtx;
}			HnswVacuumState;

/* Methods */
int			HnswGetM(Relation index);
int			HnswGetEfConstruction(Relation index);
FmgrInfo   *HnswOptionalProcInfo(Relation index, uint16 procnum);
void		HnswInitSupport(HnswSupport * support, Relation index);
Datum		HnswNormValue(const HnswTypeInfo * typeInfo, Oid collation, Datum value);
bool		HnswCheckNorm(HnswSupport * support, Datum value);
Buffer		HnswNewBuffer(Relation index, ForkNumber forkNum);
void		HnswInitPage(Buffer buf, Page page);
void		HnswInit(void);
<<<<<<< HEAD
List	   *HnswSearchLayer(char *base, Datum q, List *ep, int ef, int lc, Relation index, FmgrInfo *procinfo, Oid collation, int m, bool inserting, HnswElement skipElement, visited_hash * v, pairingheap **discarded, bool initVisited, int64 *tuples);
=======
List	   *HnswSearchLayer(char *base, HnswQuery * q, List *ep, int ef, int lc, Relation index, HnswSupport * support, int m, bool inserting, HnswElement skipElement);
>>>>>>> fa678298
HnswElement HnswGetEntryPoint(Relation index);
void		HnswGetMetaPageInfo(Relation index, int *m, HnswElement * entryPoint);
void	   *HnswAlloc(HnswAllocator * allocator, Size size);
HnswElement HnswInitElement(char *base, ItemPointer tid, int m, double ml, int maxLevel, HnswAllocator * alloc);
HnswElement HnswInitElementFromBlock(BlockNumber blkno, OffsetNumber offno);
void		HnswFindElementNeighbors(char *base, HnswElement element, HnswElement entryPoint, Relation index, HnswSupport * support, int m, int efConstruction, bool existing);
HnswSearchCandidate *HnswEntryCandidate(char *base, HnswElement em, HnswQuery * q, Relation rel, HnswSupport * support, bool loadVec);
void		HnswUpdateMetaPage(Relation index, int updateEntry, HnswElement entryPoint, BlockNumber insertPage, ForkNumber forkNum, bool building);
void		HnswSetNeighborTuple(char *base, HnswNeighborTuple ntup, HnswElement e, int m);
void		HnswAddHeapTid(HnswElement element, ItemPointer heaptid);
HnswNeighborArray *HnswInitNeighborArray(int lm, HnswAllocator * allocator);
void		HnswInitNeighbors(char *base, HnswElement element, int m, HnswAllocator * alloc);
bool		HnswInsertTupleOnDisk(Relation index, HnswSupport * support, Datum value, ItemPointer heaptid, bool building);
void		HnswUpdateNeighborsOnDisk(Relation index, HnswSupport * support, HnswElement e, int m, bool checkExisting, bool building);
void		HnswLoadElementFromTuple(HnswElement element, HnswElementTuple etup, bool loadHeaptids, bool loadVec);
void		HnswLoadElement(HnswElement element, double *distance, HnswQuery * q, Relation index, HnswSupport * support, bool loadVec, double *maxDistance);
bool		HnswFormIndexValue(Datum *out, Datum *values, bool *isnull, const HnswTypeInfo * typeInfo, HnswSupport * support);
void		HnswSetElementTuple(char *base, HnswElementTuple etup, HnswElement element);
void		HnswUpdateConnection(char *base, HnswNeighborArray * neighbors, HnswElement newElement, float distance, int lm, int *updateIdx, Relation index, HnswSupport * support);
bool		HnswLoadNeighborTids(HnswElement element, ItemPointerData *indextids, Relation index, int m, int lm, int lc);
void		HnswInitLockTranche(void);
const		HnswTypeInfo *HnswGetTypeInfo(Relation index);
PGDLLEXPORT void HnswParallelBuildMain(dsm_segment *seg, shm_toc *toc);

/* Index access methods */
IndexBuildResult *hnswbuild(Relation heap, Relation index, IndexInfo *indexInfo);
void		hnswbuildempty(Relation index);
bool		hnswinsert(Relation index, Datum *values, bool *isnull, ItemPointer heap_tid, Relation heap, IndexUniqueCheck checkUnique
#if PG_VERSION_NUM >= 140000
					   ,bool indexUnchanged
#endif
					   ,IndexInfo *indexInfo
);
IndexBulkDeleteResult *hnswbulkdelete(IndexVacuumInfo *info, IndexBulkDeleteResult *stats, IndexBulkDeleteCallback callback, void *callback_state);
IndexBulkDeleteResult *hnswvacuumcleanup(IndexVacuumInfo *info, IndexBulkDeleteResult *stats);
IndexScanDesc hnswbeginscan(Relation index, int nkeys, int norderbys);
void		hnswrescan(IndexScanDesc scan, ScanKey keys, int nkeys, ScanKey orderbys, int norderbys);
bool		hnswgettuple(IndexScanDesc scan, ScanDirection dir);
void		hnswendscan(IndexScanDesc scan);

static inline HnswNeighborArray *
HnswGetNeighbors(char *base, HnswElement element, int lc)
{
	HnswNeighborArrayPtr *neighborList = HnswPtrAccess(base, element->neighbors);

	Assert(element->level >= lc);

	return HnswPtrAccess(base, neighborList[lc]);
}

/* Hash tables */
typedef struct TidHashEntry
{
	ItemPointerData tid;
	char		status;
}			TidHashEntry;

#define SH_PREFIX tidhash
#define SH_ELEMENT_TYPE TidHashEntry
#define SH_KEY_TYPE ItemPointerData
#define SH_SCOPE extern
#define SH_DECLARE
#include "lib/simplehash.h"

typedef struct PointerHashEntry
{
	uintptr_t	ptr;
	char		status;
}			PointerHashEntry;

#define SH_PREFIX pointerhash
#define SH_ELEMENT_TYPE PointerHashEntry
#define SH_KEY_TYPE uintptr_t
#define SH_SCOPE extern
#define SH_DECLARE
#include "lib/simplehash.h"

typedef struct OffsetHashEntry
{
	Size		offset;
	char		status;
}			OffsetHashEntry;

#define SH_PREFIX offsethash
#define SH_ELEMENT_TYPE OffsetHashEntry
#define SH_KEY_TYPE Size
#define SH_SCOPE extern
#define SH_DECLARE
#include "lib/simplehash.h"

#endif<|MERGE_RESOLUTION|>--- conflicted
+++ resolved
@@ -384,7 +384,7 @@
 	List	   *w;
 	visited_hash v;
 	pairingheap *discarded;
-	Datum		q;
+	HnswQuery	q;
 	int			m;
 	int64		tuples;
 	double		previousDistance;
@@ -431,11 +431,7 @@
 Buffer		HnswNewBuffer(Relation index, ForkNumber forkNum);
 void		HnswInitPage(Buffer buf, Page page);
 void		HnswInit(void);
-<<<<<<< HEAD
-List	   *HnswSearchLayer(char *base, Datum q, List *ep, int ef, int lc, Relation index, FmgrInfo *procinfo, Oid collation, int m, bool inserting, HnswElement skipElement, visited_hash * v, pairingheap **discarded, bool initVisited, int64 *tuples);
-=======
-List	   *HnswSearchLayer(char *base, HnswQuery * q, List *ep, int ef, int lc, Relation index, HnswSupport * support, int m, bool inserting, HnswElement skipElement);
->>>>>>> fa678298
+List	   *HnswSearchLayer(char *base, HnswQuery * q, List *ep, int ef, int lc, Relation index, HnswSupport * support, int m, bool inserting, HnswElement skipElement, visited_hash * v, pairingheap **discarded, bool initVisited, int64 *tuples);
 HnswElement HnswGetEntryPoint(Relation index);
 void		HnswGetMetaPageInfo(Relation index, int *m, HnswElement * entryPoint);
 void	   *HnswAlloc(HnswAllocator * allocator, Size size);
