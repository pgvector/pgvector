#ifndef HNSW_H
#define HNSW_H

#include "postgres.h"

#include "access/genam.h"
#include "access/parallel.h"
#include "lib/pairingheap.h"
#include "nodes/execnodes.h"
#include "port.h"				/* for random() */
#include "utils/relptr.h"
#include "utils/sampling.h"
#include "vector.h"

#define HNSW_MAX_DIM 2000
#define HNSW_MAX_NNZ 1000

/* Support functions */
#define HNSW_DISTANCE_PROC 1
#define HNSW_NORM_PROC 2
#define HNSW_TYPE_INFO_PROC 3
#define HNSW_ATTRIBUTE_DISTANCE_PROC 4

#define HNSW_VERSION	1
#define HNSW_MAGIC_NUMBER 0xA953A953
#define HNSW_PAGE_ID	0xFF90

/* Preserved page numbers */
#define HNSW_METAPAGE_BLKNO	0
#define HNSW_HEAD_BLKNO		1	/* first element page */

/* Must correspond to page numbers since page lock is used */
#define HNSW_UPDATE_LOCK 	0
#define HNSW_SCAN_LOCK		1

/* HNSW parameters */
#define HNSW_DEFAULT_M	16
#define HNSW_MIN_M	2
#define HNSW_MAX_M		100
#define HNSW_DEFAULT_EF_CONSTRUCTION	64
#define HNSW_MIN_EF_CONSTRUCTION	4
#define HNSW_MAX_EF_CONSTRUCTION		1000
#define HNSW_DEFAULT_EF_SEARCH	40
#define HNSW_MIN_EF_SEARCH		1
#define HNSW_MAX_EF_SEARCH		1000

/* Tuple types */
#define HNSW_ELEMENT_TUPLE_TYPE  1
#define HNSW_NEIGHBOR_TUPLE_TYPE 2

/* Make graph robust against non-HOT updates */
#define HNSW_HEAPTIDS 10

#define HNSW_UPDATE_ENTRY_GREATER 1
#define HNSW_UPDATE_ENTRY_ALWAYS 2

/* Build phases */
/* PROGRESS_CREATEIDX_SUBPHASE_INITIALIZE is 1 */
#define PROGRESS_HNSW_PHASE_LOAD		2

#define HNSW_MAX_SIZE (BLCKSZ - MAXALIGN(SizeOfPageHeaderData) - MAXALIGN(sizeof(HnswPageOpaqueData)) - sizeof(ItemIdData))
#define HNSW_TUPLE_ALLOC_SIZE BLCKSZ

#define HNSW_ELEMENT_TUPLE_SIZE(size)	MAXALIGN(offsetof(HnswElementTupleData, data) + (size))
#define HNSW_NEIGHBOR_TUPLE_SIZE(level, m)	MAXALIGN(offsetof(HnswNeighborTupleData, indextids) + ((level) + 2) * (m) * sizeof(ItemPointerData))

#define HNSW_NEIGHBOR_ARRAY_SIZE(lm)	(offsetof(HnswNeighborArray, items) + sizeof(HnswCandidate) * (lm))

#define HnswPageGetOpaque(page)	((HnswPageOpaque) PageGetSpecialPointer(page))
#define HnswPageGetMeta(page)	((HnswMetaPageData *) PageGetContents(page))

#if PG_VERSION_NUM >= 150000
#define RandomDouble() pg_prng_double(&pg_global_prng_state)
#define SeedRandom(seed) pg_prng_seed(&pg_global_prng_state, seed)
#else
#define RandomDouble() (((double) random()) / MAX_RANDOM_VALUE)
#define SeedRandom(seed) srandom(seed)
#endif

#define HnswIsElementTuple(tup) ((tup)->type == HNSW_ELEMENT_TUPLE_TYPE)
#define HnswIsNeighborTuple(tup) ((tup)->type == HNSW_NEIGHBOR_TUPLE_TYPE)

/* 2 * M connections for ground layer */
#define HnswGetLayerM(m, layer) (layer == 0 ? (m) * 2 : (m))

/* Optimal ML from paper */
#define HnswGetMl(m) (1 / log(m))

/* Ensure fits on page and in uint8 */
#define HnswGetMaxLevel(m) Min(((BLCKSZ - MAXALIGN(SizeOfPageHeaderData) - MAXALIGN(sizeof(HnswPageOpaqueData)) - offsetof(HnswNeighborTupleData, indextids) - sizeof(ItemIdData)) / (sizeof(ItemPointerData)) / (m)) - 2, 255)

#define HnswGetValue(base, element) PointerGetDatum(HnswPtrAccess(base, (element)->value))

#if PG_VERSION_NUM < 140005
#define relptr_offset(rp) ((rp).relptr_off - 1)
#endif

/* Pointer macros */
#define HnswPtrAccess(base, hp) ((base) == NULL ? (hp).ptr : relptr_access(base, (hp).relptr))
#define HnswPtrStore(base, hp, value) ((base) == NULL ? (void) ((hp).ptr = (value)) : (void) relptr_store(base, (hp).relptr, value))
#define HnswPtrIsNull(base, hp) ((base) == NULL ? (hp).ptr == NULL : relptr_is_null((hp).relptr))
#define HnswPtrEqual(base, hp1, hp2) ((base) == NULL ? (hp1).ptr == (hp2).ptr : relptr_offset((hp1).relptr) == relptr_offset((hp2).relptr))

/* For code paths dedicated to each type */
#define HnswPtrPointer(hp) (hp).ptr
#define HnswPtrOffset(hp) relptr_offset((hp).relptr)

#define HnswUseIndexTuple(index) (IndexRelationGetNumberOfAttributes(index) > 1)

/* Variables */
extern int	hnsw_ef_search;
extern int	hnsw_lock_tranche_id;

typedef struct HnswElementData HnswElementData;
typedef struct HnswNeighborArray HnswNeighborArray;

#define HnswPtrDeclare(type, relptrtype, ptrtype) \
	relptr_declare(type, relptrtype); \
	typedef union { type *ptr; relptrtype relptr; } ptrtype;

/* Pointers that can be absolute or relative */
/* Use char for DatumPtr so works with Pointer */
HnswPtrDeclare(HnswElementData, HnswElementRelptr, HnswElementPtr);
HnswPtrDeclare(HnswNeighborArray, HnswNeighborArrayRelptr, HnswNeighborArrayPtr);
HnswPtrDeclare(HnswNeighborArrayPtr, HnswNeighborsRelptr, HnswNeighborsPtr);
HnswPtrDeclare(char, DatumRelptr, DatumPtr);
HnswPtrDeclare(IndexTupleData, IndexTupleRelptr, IndexTuplePtr);

struct HnswElementData
{
	HnswElementPtr next;
	ItemPointerData heaptids[HNSW_HEAPTIDS];
	uint8		heaptidsLength;
	uint8		level;
	uint8		deleted;
	uint32		hash;
	HnswNeighborsPtr neighbors;
	BlockNumber blkno;
	OffsetNumber offno;
	OffsetNumber neighborOffno;
	BlockNumber neighborPage;
	DatumPtr	value;
	IndexTuplePtr itup;
	LWLock		lock;
};

typedef HnswElementData * HnswElement;

typedef struct HnswCandidate
{
	HnswElementPtr element;
	float		distance;
	bool		closer;
}			HnswCandidate;

struct HnswNeighborArray
{
	int			length;
	bool		closerSet;
	HnswCandidate items[FLEXIBLE_ARRAY_MEMBER];
};

typedef struct HnswSearchCandidate
{
	pairingheap_node c_node;
	pairingheap_node w_node;
	HnswElementPtr element;
	double		distance;
	bool		matches;
}			HnswSearchCandidate;

/* HNSW index options */
typedef struct HnswOptions
{
	int32		vl_len_;		/* varlena header (do not touch directly!) */
	int			m;				/* number of connections */
	int			efConstruction; /* size of dynamic candidate list */
}			HnswOptions;

typedef struct HnswGraph
{
	/* Graph state */
	slock_t		lock;
	HnswElementPtr head;
	double		indtuples;

	/* Entry state */
	LWLock		entryLock;
	LWLock		entryWaitLock;
	HnswElementPtr entryPoint;

	/* Allocations state */
	LWLock		allocatorLock;
	Size		memoryUsed;
	Size		memoryTotal;

	/* Flushed state */
	LWLock		flushLock;
	bool		flushed;
}			HnswGraph;

typedef struct HnswShared
{
	/* Immutable state */
	Oid			heaprelid;
	Oid			indexrelid;
	bool		isconcurrent;

	/* Worker progress */
	ConditionVariable workersdonecv;

	/* Mutex for mutable state */
	slock_t		mutex;

	/* Mutable state */
	int			nparticipantsdone;
	double		reltuples;
	HnswGraph	graphData;
}			HnswShared;

#define ParallelTableScanFromHnswShared(shared) \
	(ParallelTableScanDesc) ((char *) (shared) + BUFFERALIGN(sizeof(HnswShared)))

typedef struct HnswLeader
{
	ParallelContext *pcxt;
	int			nparticipanttuplesorts;
	HnswShared *hnswshared;
	Snapshot	snapshot;
	char	   *hnswarea;
}			HnswLeader;

typedef struct HnswAllocator
{
	void	   *(*alloc) (Size size, void *state);
	void	   *state;
}			HnswAllocator;

typedef struct HnswTypeInfo
{
	int			maxDimensions;
	Datum		(*normalize) (PG_FUNCTION_ARGS);
	void		(*checkValue) (Pointer v);
}			HnswTypeInfo;

typedef struct HnswBuildState
{
	/* Info */
	Relation	heap;
	Relation	index;
	IndexInfo  *indexInfo;
	ForkNumber	forkNum;
	const		HnswTypeInfo *typeInfo;

	/* Settings */
	int			dimensions;
	int			m;
	int			efConstruction;

	/* Statistics */
	double		indtuples;
	double		reltuples;

	/* Support functions */
	FmgrInfo   *procinfo[2];
	FmgrInfo   *normprocinfo;
	Oid		   *collation;

	/* Variables */
	HnswGraph	graphData;
	HnswGraph  *graph;
	double		ml;
	int			maxLevel;
	bool		useIndexTuple;
	TupleDesc	tupdesc;

	/* Memory */
	MemoryContext graphCtx;
	MemoryContext tmpCtx;
	HnswAllocator allocator;

	/* Parallel builds */
	HnswLeader *hnswleader;
	HnswShared *hnswshared;
	char	   *hnswarea;
}			HnswBuildState;

typedef struct HnswMetaPageData
{
	uint32		magicNumber;
	uint32		version;
	uint32		dimensions;
	uint16		m;
	uint16		efConstruction;
	BlockNumber entryBlkno;
	OffsetNumber entryOffno;
	int16		entryLevel;
	BlockNumber insertPage;
}			HnswMetaPageData;

typedef HnswMetaPageData * HnswMetaPage;

typedef struct HnswPageOpaqueData
{
	BlockNumber nextblkno;
	uint16		unused;
	uint16		page_id;		/* for identification of HNSW indexes */
}			HnswPageOpaqueData;

typedef HnswPageOpaqueData * HnswPageOpaque;

typedef struct HnswElementTupleData
{
	uint8		type;
	uint8		level;
	uint8		deleted;
	uint8		unused;
	ItemPointerData heaptids[HNSW_HEAPTIDS];
	ItemPointerData neighbortid;
	uint16		unused2;
	Vector		data;
}			HnswElementTupleData;

typedef HnswElementTupleData * HnswElementTuple;

typedef struct HnswNeighborTupleData
{
	uint8		type;
	uint8		unused;
	uint16		count;
	ItemPointerData indextids[FLEXIBLE_ARRAY_MEMBER];
}			HnswNeighborTupleData;

typedef HnswNeighborTupleData * HnswNeighborTuple;

typedef struct HnswScanOpaqueData
{
	const		HnswTypeInfo *typeInfo;
	bool		first;
	List	   *w;
	MemoryContext tmpCtx;

	/* Support functions */
	FmgrInfo   *procinfo[2];
	FmgrInfo   *normprocinfo;
	Oid		   *collation;
}			HnswScanOpaqueData;

typedef HnswScanOpaqueData * HnswScanOpaque;

typedef struct HnswVacuumState
{
	/* Info */
	Relation	index;
	IndexBulkDeleteResult *stats;
	IndexBulkDeleteCallback callback;
	void	   *callback_state;

	/* Settings */
	int			m;
	int			efConstruction;

	/* Support functions */
	FmgrInfo   *procinfo[2];
	Oid		   *collation;

	/* Variables */
	struct tidhash_hash *deleted;
	BufferAccessStrategy bas;
	HnswNeighborTuple ntup;
	HnswElementData highestPoint;

	/* Memory */
	MemoryContext tmpCtx;
}			HnswVacuumState;

/* Methods */
int			HnswGetM(Relation index);
int			HnswGetEfConstruction(Relation index);
FmgrInfo   *HnswOptionalProcInfo(Relation index, uint16 procnum);
void		HnswSetProcinfo(Relation index, FmgrInfo **procinfo, FmgrInfo **normprocinfo, Oid **collation);
Datum		HnswNormValue(const HnswTypeInfo * typeInfo, Oid collation, Datum value);
bool		HnswCheckNorm(FmgrInfo *procinfo, Oid collation, Datum value);
Buffer		HnswNewBuffer(Relation index, ForkNumber forkNum);
void		HnswInitPage(Buffer buf, Page page);
void		HnswInit(void);
List	   *HnswSearchLayer(char *base, Datum q, IndexTuple qtup, ScanKeyData *keyData, List *ep, int ef, int lc, Relation index, FmgrInfo **procinfo, Oid *collation, int m, bool inserting, HnswElement skipElement, bool inMemory);
HnswElement HnswGetEntryPoint(Relation index);
void		HnswGetMetaPageInfo(Relation index, int *m, HnswElement * entryPoint);
void	   *HnswAlloc(HnswAllocator * allocator, Size size);
HnswElement HnswInitElement(char *base, ItemPointer tid, int m, double ml, int maxLevel, HnswAllocator * alloc);
HnswElement HnswInitElementFromBlock(BlockNumber blkno, OffsetNumber offno);
void		HnswFindElementNeighbors(char *base, HnswElement element, HnswElement entryPoint, Relation index, FmgrInfo **procinfo, Oid *collation, int m, int efConstruction, bool existing, bool inMemory);
HnswSearchCandidate *HnswEntryCandidate(char *base, HnswElement em, Datum q, IndexTuple qtup, ScanKeyData *keyData, Relation rel, FmgrInfo **procinfo, Oid *collation, bool loadVec, bool inMemory);
void		HnswUpdateMetaPage(Relation index, int updateEntry, HnswElement entryPoint, BlockNumber insertPage, ForkNumber forkNum, bool building);
void		HnswSetNeighborTuple(char *base, HnswNeighborTuple ntup, HnswElement e, int m);
void		HnswAddHeapTid(HnswElement element, ItemPointer heaptid);
HnswNeighborArray *HnswInitNeighborArray(int lm, HnswAllocator * allocator);
void		HnswInitNeighbors(char *base, HnswElement element, int m, HnswAllocator * alloc);
<<<<<<< HEAD
bool		HnswInsertTupleOnDisk(Relation index, IndexTuple itup, ItemPointer heaptid, bool building);
void		HnswUpdateNeighborsOnDisk(Relation index, FmgrInfo **procinfo, Oid *collation, HnswElement e, int m, bool checkExisting, bool building);
void		HnswLoadElementFromTuple(HnswElement element, HnswElementTuple etup, bool loadHeaptids, bool loadVec, Relation index);
void		HnswLoadElement(HnswElement element, double *distance, bool *matches, Datum *q, IndexTuple qtup, ScanKeyData *keyData, Relation index, FmgrInfo **procinfo, Oid *collation, bool loadVec, double *maxDistance);
void		HnswSetElementTuple(char *base, HnswElementTuple etup, HnswElement element, bool useIndexTuple);
void		HnswUpdateConnection(char *base, HnswNeighborArray * neighbors, HnswElement newElement, float distance, int lm, int *updateIdx, Relation index, FmgrInfo **procinfo, Oid *collation);
bool		HnswFormIndexTuple(IndexTuple *out, Datum *values, bool *isnull, const HnswTypeInfo * typeInfo, FmgrInfo *normprocinfo, Oid collation, TupleDesc tupdesc);
=======
bool		HnswInsertTupleOnDisk(Relation index, FmgrInfo *procinfo, Oid collation, Datum value, ItemPointer heaptid, bool building);
void		HnswUpdateNeighborsOnDisk(Relation index, FmgrInfo *procinfo, Oid collation, HnswElement e, int m, bool checkExisting, bool building);
void		HnswLoadElementFromTuple(HnswElement element, HnswElementTuple etup, bool loadHeaptids, bool loadVec);
void		HnswLoadElement(HnswElement element, double *distance, Datum *q, Relation index, FmgrInfo *procinfo, Oid collation, bool loadVec, double *maxDistance);
bool		HnswFormIndexValue(Datum *out, Datum *values, bool *isnull, const HnswTypeInfo * typeInfo, FmgrInfo *normprocinfo, Oid collation);
void		HnswSetElementTuple(char *base, HnswElementTuple etup, HnswElement element);
void		HnswUpdateConnection(char *base, HnswNeighborArray * neighbors, HnswElement newElement, float distance, int lm, int *updateIdx, Relation index, FmgrInfo *procinfo, Oid collation);
>>>>>>> 064db12d
bool		HnswLoadNeighborTids(HnswElement element, ItemPointerData *indextids, Relation index, int m, int lm, int lc);
void		HnswInitLockTranche(void);
const		HnswTypeInfo *HnswGetTypeInfo(Relation index);
PGDLLEXPORT void HnswParallelBuildMain(dsm_segment *seg, shm_toc *toc);
Size		HnswGetElementTupleSize(char *base, HnswElement element, bool useIndexTuple);
bool		HnswIndexTupleIsEqual(IndexTuple a, IndexTuple b, TupleDesc tupdesc);

/* Index access methods */
IndexBuildResult *hnswbuild(Relation heap, Relation index, IndexInfo *indexInfo);
void		hnswbuildempty(Relation index);
bool		hnswinsert(Relation index, Datum *values, bool *isnull, ItemPointer heap_tid, Relation heap, IndexUniqueCheck checkUnique
#if PG_VERSION_NUM >= 140000
					   ,bool indexUnchanged
#endif
					   ,IndexInfo *indexInfo
);
IndexBulkDeleteResult *hnswbulkdelete(IndexVacuumInfo *info, IndexBulkDeleteResult *stats, IndexBulkDeleteCallback callback, void *callback_state);
IndexBulkDeleteResult *hnswvacuumcleanup(IndexVacuumInfo *info, IndexBulkDeleteResult *stats);
IndexScanDesc hnswbeginscan(Relation index, int nkeys, int norderbys);
void		hnswrescan(IndexScanDesc scan, ScanKey keys, int nkeys, ScanKey orderbys, int norderbys);
bool		hnswgettuple(IndexScanDesc scan, ScanDirection dir);
void		hnswendscan(IndexScanDesc scan);

static inline HnswNeighborArray *
HnswGetNeighbors(char *base, HnswElement element, int lc)
{
	HnswNeighborArrayPtr *neighborList = HnswPtrAccess(base, element->neighbors);

	Assert(element->level >= lc);

	return HnswPtrAccess(base, neighborList[lc]);
}

/* Hash tables */
typedef struct TidHashEntry
{
	ItemPointerData tid;
	char		status;
}			TidHashEntry;

#define SH_PREFIX tidhash
#define SH_ELEMENT_TYPE TidHashEntry
#define SH_KEY_TYPE ItemPointerData
#define SH_SCOPE extern
#define SH_DECLARE
#include "lib/simplehash.h"

typedef struct PointerHashEntry
{
	uintptr_t	ptr;
	char		status;
}			PointerHashEntry;

#define SH_PREFIX pointerhash
#define SH_ELEMENT_TYPE PointerHashEntry
#define SH_KEY_TYPE uintptr_t
#define SH_SCOPE extern
#define SH_DECLARE
#include "lib/simplehash.h"

typedef struct OffsetHashEntry
{
	Size		offset;
	char		status;
}			OffsetHashEntry;

#define SH_PREFIX offsethash
#define SH_ELEMENT_TYPE OffsetHashEntry
#define SH_KEY_TYPE Size
#define SH_SCOPE extern
#define SH_DECLARE
#include "lib/simplehash.h"

#endif<|MERGE_RESOLUTION|>--- conflicted
+++ resolved
@@ -397,23 +397,13 @@
 void		HnswAddHeapTid(HnswElement element, ItemPointer heaptid);
 HnswNeighborArray *HnswInitNeighborArray(int lm, HnswAllocator * allocator);
 void		HnswInitNeighbors(char *base, HnswElement element, int m, HnswAllocator * alloc);
-<<<<<<< HEAD
-bool		HnswInsertTupleOnDisk(Relation index, IndexTuple itup, ItemPointer heaptid, bool building);
+bool		HnswInsertTupleOnDisk(Relation index, FmgrInfo **procinfo, Oid *collation, IndexTuple itup, ItemPointer heaptid, bool building);
 void		HnswUpdateNeighborsOnDisk(Relation index, FmgrInfo **procinfo, Oid *collation, HnswElement e, int m, bool checkExisting, bool building);
 void		HnswLoadElementFromTuple(HnswElement element, HnswElementTuple etup, bool loadHeaptids, bool loadVec, Relation index);
 void		HnswLoadElement(HnswElement element, double *distance, bool *matches, Datum *q, IndexTuple qtup, ScanKeyData *keyData, Relation index, FmgrInfo **procinfo, Oid *collation, bool loadVec, double *maxDistance);
 void		HnswSetElementTuple(char *base, HnswElementTuple etup, HnswElement element, bool useIndexTuple);
 void		HnswUpdateConnection(char *base, HnswNeighborArray * neighbors, HnswElement newElement, float distance, int lm, int *updateIdx, Relation index, FmgrInfo **procinfo, Oid *collation);
 bool		HnswFormIndexTuple(IndexTuple *out, Datum *values, bool *isnull, const HnswTypeInfo * typeInfo, FmgrInfo *normprocinfo, Oid collation, TupleDesc tupdesc);
-=======
-bool		HnswInsertTupleOnDisk(Relation index, FmgrInfo *procinfo, Oid collation, Datum value, ItemPointer heaptid, bool building);
-void		HnswUpdateNeighborsOnDisk(Relation index, FmgrInfo *procinfo, Oid collation, HnswElement e, int m, bool checkExisting, bool building);
-void		HnswLoadElementFromTuple(HnswElement element, HnswElementTuple etup, bool loadHeaptids, bool loadVec);
-void		HnswLoadElement(HnswElement element, double *distance, Datum *q, Relation index, FmgrInfo *procinfo, Oid collation, bool loadVec, double *maxDistance);
-bool		HnswFormIndexValue(Datum *out, Datum *values, bool *isnull, const HnswTypeInfo * typeInfo, FmgrInfo *normprocinfo, Oid collation);
-void		HnswSetElementTuple(char *base, HnswElementTuple etup, HnswElement element);
-void		HnswUpdateConnection(char *base, HnswNeighborArray * neighbors, HnswElement newElement, float distance, int lm, int *updateIdx, Relation index, FmgrInfo *procinfo, Oid collation);
->>>>>>> 064db12d
 bool		HnswLoadNeighborTids(HnswElement element, ItemPointerData *indextids, Relation index, int m, int lm, int lc);
 void		HnswInitLockTranche(void);
 const		HnswTypeInfo *HnswGetTypeInfo(Relation index);
