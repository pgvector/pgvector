#include "postgres.h"

#include <math.h>

#include "access/generic_xlog.h"
#include "hnsw.h"
#include "storage/bufmgr.h"
#include "storage/lmgr.h"
#include "utils/datum.h"
#include "utils/memutils.h"

/*
 * Get the insert page
 */
static BlockNumber
GetInsertPage(Relation index)
{
	Buffer		buf;
	Page		page;
	HnswMetaPage metap;
	BlockNumber insertPage;

	buf = ReadBuffer(index, HNSW_METAPAGE_BLKNO);
	LockBuffer(buf, BUFFER_LOCK_SHARE);
	page = BufferGetPage(buf);
	metap = HnswPageGetMeta(page);

	insertPage = metap->insertPage;

	UnlockReleaseBuffer(buf);

	return insertPage;
}

/*
 * Check for a free offset
 */
static bool
HnswFreeOffset(Relation index, Buffer buf, Page page, HnswElement element, Size etupSize, Size ntupSize, Buffer *nbuf, Page *npage, OffsetNumber *freeOffno, OffsetNumber *freeNeighborOffno, BlockNumber *newInsertPage)
{
	OffsetNumber offno;
	OffsetNumber maxoffno = PageGetMaxOffsetNumber(page);

	for (offno = FirstOffsetNumber; offno <= maxoffno; offno = OffsetNumberNext(offno))
	{
		ItemId		eitemid = PageGetItemId(page, offno);
		HnswElementTuple etup = (HnswElementTuple) PageGetItem(page, eitemid);

		/* Skip neighbor tuples */
		if (!HnswIsElementTuple(etup))
			continue;

		if (etup->deleted)
		{
			BlockNumber elementPage = BufferGetBlockNumber(buf);
			BlockNumber neighborPage = ItemPointerGetBlockNumber(&etup->neighbortid);
			OffsetNumber neighborOffno = ItemPointerGetOffsetNumber(&etup->neighbortid);
			ItemId		nitemid;
			Size		pageFree;
			Size		npageFree;

			if (!BlockNumberIsValid(*newInsertPage))
				*newInsertPage = elementPage;

			if (neighborPage == elementPage)
			{
				*nbuf = buf;
				*npage = page;
			}
			else
			{
				*nbuf = ReadBuffer(index, neighborPage);
				LockBuffer(*nbuf, BUFFER_LOCK_EXCLUSIVE);

				/* Skip WAL for now */
				*npage = BufferGetPage(*nbuf);
			}

			nitemid = PageGetItemId(*npage, neighborOffno);

			/* Ensure aligned for space check */
			Assert(etupSize == MAXALIGN(etupSize));
			Assert(ntupSize == MAXALIGN(ntupSize));

			/*
			 * Calculate free space individually since tuples are overwritten
			 * individually (in separate calls to PageIndexTupleOverwrite)
			 */
			pageFree = ItemIdGetLength(eitemid) + PageGetExactFreeSpace(page);
			npageFree = ItemIdGetLength(nitemid);
			if (neighborPage != elementPage)
				npageFree += PageGetExactFreeSpace(*npage);
			else if (pageFree >= etupSize)
				npageFree += pageFree - etupSize;

			/* Check for space */
			if (pageFree >= etupSize && npageFree >= ntupSize)
			{
				*freeOffno = offno;
				*freeNeighborOffno = neighborOffno;
				return true;
			}
			else if (*nbuf != buf)
				UnlockReleaseBuffer(*nbuf);
		}
	}

	return false;
}

/*
 * Add a new page
 */
static void
HnswInsertAppendPage(Relation index, Buffer *nbuf, Page *npage, GenericXLogState *state, Page page, bool building)
{
	/* Add a new page */
	LockRelationForExtension(index, ExclusiveLock);
	*nbuf = HnswNewBuffer(index, MAIN_FORKNUM);
	UnlockRelationForExtension(index, ExclusiveLock);

	/* Init new page */
	if (building)
		*npage = BufferGetPage(*nbuf);
	else
		*npage = GenericXLogRegisterBuffer(state, *nbuf, GENERIC_XLOG_FULL_IMAGE);

	HnswInitPage(*nbuf, *npage);

	/* Update previous buffer */
	HnswPageGetOpaque(page)->nextblkno = BufferGetBlockNumber(*nbuf);
}

/*
 * Add to element and neighbor pages
 */
static void
AddElementOnDisk(Relation index, HnswElement e, int m, BlockNumber insertPage, BlockNumber *updatedInsertPage, bool building)
{
	Buffer		buf;
	Page		page;
	GenericXLogState *state;
	Size		etupSize;
	Size		ntupSize;
	Size		combinedSize;
	Size		maxSize;
	Size		minCombinedSize;
	HnswElementTuple etup;
	BlockNumber currentPage = insertPage;
	HnswNeighborTuple ntup;
	Buffer		nbuf;
	Page		npage;
	OffsetNumber freeOffno = InvalidOffsetNumber;
	OffsetNumber freeNeighborOffno = InvalidOffsetNumber;
	BlockNumber newInsertPage = InvalidBlockNumber;
	char	   *base = NULL;
	bool		useIndexTuple = HnswUseIndexTuple(index);

	/* Calculate sizes */
	etupSize = HnswGetElementTupleSize(base, e, useIndexTuple);
	ntupSize = HNSW_NEIGHBOR_TUPLE_SIZE(e->level, m);
	combinedSize = etupSize + ntupSize + sizeof(ItemIdData);
	maxSize = HNSW_MAX_SIZE;
	minCombinedSize = etupSize + HNSW_NEIGHBOR_TUPLE_SIZE(0, m) + sizeof(ItemIdData);

	/* Prepare element tuple */
	etup = palloc0(etupSize);
	HnswSetElementTuple(base, etup, e, useIndexTuple);

	/* Prepare neighbor tuple */
	ntup = palloc0(ntupSize);
	HnswSetNeighborTuple(base, ntup, e, m);

	/* Find a page (or two if needed) to insert the tuples */
	for (;;)
	{
		buf = ReadBuffer(index, currentPage);
		LockBuffer(buf, BUFFER_LOCK_EXCLUSIVE);

		if (building)
		{
			state = NULL;
			page = BufferGetPage(buf);
		}
		else
		{
			state = GenericXLogStart(index);
			page = GenericXLogRegisterBuffer(state, buf, 0);
		}

		/* Keep track of first page where element at level 0 can fit */
		if (!BlockNumberIsValid(newInsertPage) && PageGetFreeSpace(page) >= minCombinedSize)
			newInsertPage = currentPage;

		/* First, try the fastest path */
		/* Space for both tuples on the current page */
		/* This can split existing tuples in rare cases */
		if (PageGetFreeSpace(page) >= combinedSize)
		{
			nbuf = buf;
			npage = page;
			break;
		}

		/* Next, try space from a deleted element */
		if (HnswFreeOffset(index, buf, page, e, etupSize, ntupSize, &nbuf, &npage, &freeOffno, &freeNeighborOffno, &newInsertPage))
		{
			if (nbuf != buf)
			{
				if (building)
					npage = BufferGetPage(nbuf);
				else
					npage = GenericXLogRegisterBuffer(state, nbuf, 0);
			}

			break;
		}

		/* Finally, try space for element only if last page */
		/* Skip if both tuples can fit on the same page */
		if (combinedSize > maxSize && PageGetFreeSpace(page) >= etupSize && !BlockNumberIsValid(HnswPageGetOpaque(page)->nextblkno))
		{
			HnswInsertAppendPage(index, &nbuf, &npage, state, page, building);
			break;
		}

		currentPage = HnswPageGetOpaque(page)->nextblkno;

		if (BlockNumberIsValid(currentPage))
		{
			/* Move to next page */
			if (!building)
				GenericXLogAbort(state);
			UnlockReleaseBuffer(buf);
		}
		else
		{
			Buffer		newbuf;
			Page		newpage;

			HnswInsertAppendPage(index, &newbuf, &newpage, state, page, building);

			/* Commit */
			if (building)
				MarkBufferDirty(buf);
			else
				GenericXLogFinish(state);

			/* Unlock previous buffer */
			UnlockReleaseBuffer(buf);

			/* Prepare new buffer */
			buf = newbuf;
			if (building)
			{
				state = NULL;
				page = BufferGetPage(buf);
			}
			else
			{
				state = GenericXLogStart(index);
				page = GenericXLogRegisterBuffer(state, buf, 0);
			}

			/* Create new page for neighbors if needed */
			if (PageGetFreeSpace(page) < combinedSize)
				HnswInsertAppendPage(index, &nbuf, &npage, state, page, building);
			else
			{
				nbuf = buf;
				npage = page;
			}

			break;
		}
	}

	e->blkno = BufferGetBlockNumber(buf);
	e->neighborPage = BufferGetBlockNumber(nbuf);

	/* Added tuple to new page if newInsertPage is not set */
	/* So can set to neighbor page instead of element page */
	if (!BlockNumberIsValid(newInsertPage))
		newInsertPage = e->neighborPage;

	if (OffsetNumberIsValid(freeOffno))
	{
		e->offno = freeOffno;
		e->neighborOffno = freeNeighborOffno;
	}
	else
	{
		e->offno = OffsetNumberNext(PageGetMaxOffsetNumber(page));
		if (nbuf == buf)
			e->neighborOffno = OffsetNumberNext(e->offno);
		else
			e->neighborOffno = FirstOffsetNumber;
	}

	ItemPointerSet(&etup->neighbortid, e->neighborPage, e->neighborOffno);

	/* Add element and neighbors */
	if (OffsetNumberIsValid(freeOffno))
	{
		if (!PageIndexTupleOverwrite(page, e->offno, (Item) etup, etupSize))
			elog(ERROR, "failed to add index item to \"%s\"", RelationGetRelationName(index));

		if (!PageIndexTupleOverwrite(npage, e->neighborOffno, (Item) ntup, ntupSize))
			elog(ERROR, "failed to add index item to \"%s\"", RelationGetRelationName(index));
	}
	else
	{
		if (PageAddItem(page, (Item) etup, etupSize, InvalidOffsetNumber, false, false) != e->offno)
			elog(ERROR, "failed to add index item to \"%s\"", RelationGetRelationName(index));

		if (PageAddItem(npage, (Item) ntup, ntupSize, InvalidOffsetNumber, false, false) != e->neighborOffno)
			elog(ERROR, "failed to add index item to \"%s\"", RelationGetRelationName(index));
	}

	/* Commit */
	if (building)
	{
		MarkBufferDirty(buf);
		if (nbuf != buf)
			MarkBufferDirty(nbuf);
	}
	else
		GenericXLogFinish(state);
	UnlockReleaseBuffer(buf);
	if (nbuf != buf)
		UnlockReleaseBuffer(nbuf);

	/* Update the insert page */
	if (BlockNumberIsValid(newInsertPage) && newInsertPage != insertPage)
		*updatedInsertPage = newInsertPage;
}

/*
 * Load neighbors
 */
static HnswNeighborArray *
HnswLoadNeighbors(HnswElement element, Relation index, int m, int lm, int lc)
{
	char	   *base = NULL;
	HnswNeighborArray *neighbors = HnswInitNeighborArray(lm, NULL);
	ItemPointerData indextids[HNSW_MAX_M * 2];

	if (!HnswLoadNeighborTids(element, indextids, index, m, lm, lc))
		return neighbors;

	for (int i = 0; i < lm; i++)
	{
		ItemPointer indextid = &indextids[i];
		HnswElement e;
		HnswCandidate *hc;

		if (!ItemPointerIsValid(indextid))
			break;

		e = HnswInitElementFromBlock(ItemPointerGetBlockNumber(indextid), ItemPointerGetOffsetNumber(indextid));
		hc = &neighbors->items[neighbors->length++];
		HnswPtrStore(base, hc->element, e);
	}

	return neighbors;
}

/*
 * Load elements for insert
 */
static void
<<<<<<< HEAD
LoadElementsForInsert(HnswNeighborArray * neighbors, Datum q, IndexTuple qtup, int *idx, Relation index, FmgrInfo **procinfo, Oid *collation)
=======
LoadElementsForInsert(HnswNeighborArray * neighbors, Datum q, int *idx, Relation index, HnswSupport * support)
>>>>>>> 32ab27d7
{
	char	   *base = NULL;

	for (int i = 0; i < neighbors->length; i++)
	{
		HnswCandidate *hc = &neighbors->items[i];
		HnswElement element = HnswPtrAccess(base, hc->element);
		double		distance;
		bool		matches;

<<<<<<< HEAD
		HnswLoadElement(element, &distance, &matches, &q, qtup, NULL, index, procinfo, collation, true, NULL);
=======
		HnswLoadElement(element, &distance, &q, index, support, true, NULL);
>>>>>>> 32ab27d7
		hc->distance = distance;

		/* Prune element if being deleted */
		if (element->heaptidsLength == 0)
		{
			*idx = i;
			break;
		}
	}
}

/*
 * Get update index
 */
static int
<<<<<<< HEAD
GetUpdateIndex(HnswElement element, HnswElement newElement, float distance, int m, int lm, int lc, Relation index, FmgrInfo **procinfo, Oid *collation, MemoryContext updateCtx)
=======
GetUpdateIndex(HnswElement element, HnswElement newElement, float distance, int m, int lm, int lc, Relation index, HnswSupport * support, MemoryContext updateCtx)
>>>>>>> 32ab27d7
{
	char	   *base = NULL;
	int			idx = -1;
	HnswNeighborArray *neighbors;
	MemoryContext oldCtx = MemoryContextSwitchTo(updateCtx);

	/*
	 * Get latest neighbors since they may have changed. Do not lock yet since
	 * selecting neighbors can take time. Could use optimistic locking to
	 * retry if another update occurs before getting exclusive lock.
	 */
	neighbors = HnswLoadNeighbors(element, index, m, lm, lc);

	/*
	 * Could improve performance for vacuuming by checking neighbors against
	 * list of elements being deleted to find index. It's important to exclude
	 * already deleted elements for this since they can be replaced at any
	 * time.
	 */

	if (neighbors->length < lm)
		idx = -2;
	else
	{
		Datum		q = HnswGetValue(base, element);
		IndexTuple	qtup = HnswPtrAccess(base, element->itup);;

<<<<<<< HEAD
		LoadElementsForInsert(neighbors, q, qtup, &idx, index, procinfo, collation);
=======
		LoadElementsForInsert(neighbors, q, &idx, index, support);
>>>>>>> 32ab27d7

		if (idx == -1)
			HnswUpdateConnection(base, neighbors, newElement, distance, lm, &idx, index, support);
	}

	MemoryContextSwitchTo(oldCtx);
	MemoryContextReset(updateCtx);

	return idx;
}

/*
 * Check if connection already exists
 */
static bool
ConnectionExists(HnswElement e, HnswNeighborTuple ntup, int startIdx, int lm)
{
	for (int i = 0; i < lm; i++)
	{
		ItemPointer indextid = &ntup->indextids[startIdx + i];

		if (!ItemPointerIsValid(indextid))
			break;

		if (ItemPointerGetBlockNumber(indextid) == e->blkno && ItemPointerGetOffsetNumber(indextid) == e->offno)
			return true;
	}

	return false;
}

/*
 * Update neighbor
 */
static void
UpdateNeighborOnDisk(HnswElement element, HnswElement newElement, int idx, int m, int lm, int lc, Relation index, bool checkExisting, bool building)
{
	Buffer		buf;
	Page		page;
	GenericXLogState *state;
	HnswNeighborTuple ntup;
	int			startIdx;
	OffsetNumber offno = element->neighborOffno;

	/* Register page */
	buf = ReadBuffer(index, element->neighborPage);
	LockBuffer(buf, BUFFER_LOCK_EXCLUSIVE);
	if (building)
	{
		state = NULL;
		page = BufferGetPage(buf);
	}
	else
	{
		state = GenericXLogStart(index);
		page = GenericXLogRegisterBuffer(state, buf, 0);
	}

	/* Get tuple */
	ntup = (HnswNeighborTuple) PageGetItem(page, PageGetItemId(page, offno));

	/* Calculate index for update */
	startIdx = (element->level - lc) * m;

	/* Check for existing connection */
	if (checkExisting && ConnectionExists(newElement, ntup, startIdx, lm))
		idx = -1;
	else if (idx == -2)
	{
		/* Find free offset if still exists */
		/* TODO Retry updating connections if not */
		for (int j = 0; j < lm; j++)
		{
			if (!ItemPointerIsValid(&ntup->indextids[startIdx + j]))
			{
				idx = startIdx + j;
				break;
			}
		}
	}
	else
		idx += startIdx;

	/* Make robust to issues */
	if (idx >= 0 && idx < ntup->count)
	{
		ItemPointer indextid = &ntup->indextids[idx];

		/* Update neighbor on the buffer */
		ItemPointerSet(indextid, newElement->blkno, newElement->offno);

		/* Commit */
		if (building)
			MarkBufferDirty(buf);
		else
			GenericXLogFinish(state);
	}
	else if (!building)
		GenericXLogAbort(state);

	UnlockReleaseBuffer(buf);
}

/*
 * Update neighbors
 */
void
<<<<<<< HEAD
HnswUpdateNeighborsOnDisk(Relation index, FmgrInfo **procinfo, Oid *collation, HnswElement e, int m, bool checkExisting, bool building)
=======
HnswUpdateNeighborsOnDisk(Relation index, HnswSupport * support, HnswElement e, int m, bool checkExisting, bool building)
>>>>>>> 32ab27d7
{
	char	   *base = NULL;

	/* Use separate memory context to improve performance for larger vectors */
	MemoryContext updateCtx = GenerationContextCreate(CurrentMemoryContext,
													  "Hnsw insert update context",
#if PG_VERSION_NUM >= 150000
													  128 * 1024, 128 * 1024,
#endif
													  128 * 1024);

	for (int lc = e->level; lc >= 0; lc--)
	{
		int			lm = HnswGetLayerM(m, lc);
		HnswNeighborArray *neighbors = HnswGetNeighbors(base, e, lc);

		for (int i = 0; i < neighbors->length; i++)
		{
			HnswCandidate *hc = &neighbors->items[i];
			HnswElement neighborElement = HnswPtrAccess(base, hc->element);
			int			idx;

			idx = GetUpdateIndex(neighborElement, e, hc->distance, m, lm, lc, index, support, updateCtx);

			/* New element was not selected as a neighbor */
			if (idx == -1)
				continue;

			UpdateNeighborOnDisk(neighborElement, e, idx, m, lm, lc, index, checkExisting, building);
		}
	}

	MemoryContextDelete(updateCtx);
}

/*
 * Add a heap TID to an existing element
 */
static bool
AddDuplicateOnDisk(Relation index, HnswElement element, HnswElement dup, bool building)
{
	Buffer		buf;
	Page		page;
	GenericXLogState *state;
	HnswElementTuple etup;
	int			i;

	/* Read page */
	buf = ReadBuffer(index, dup->blkno);
	LockBuffer(buf, BUFFER_LOCK_EXCLUSIVE);
	if (building)
	{
		state = NULL;
		page = BufferGetPage(buf);
	}
	else
	{
		state = GenericXLogStart(index);
		page = GenericXLogRegisterBuffer(state, buf, 0);
	}

	/* Find space */
	etup = (HnswElementTuple) PageGetItem(page, PageGetItemId(page, dup->offno));
	for (i = 0; i < HNSW_HEAPTIDS; i++)
	{
		if (!ItemPointerIsValid(&etup->heaptids[i]))
			break;
	}

	/* Either being deleted or we lost our chance to another backend */
	if (i == 0 || i == HNSW_HEAPTIDS)
	{
		if (!building)
			GenericXLogAbort(state);
		UnlockReleaseBuffer(buf);
		return false;
	}

	/* Add heap TID, modifying the tuple on the page directly */
	etup->heaptids[i] = element->heaptids[0];

	/* Commit */
	if (building)
		MarkBufferDirty(buf);
	else
		GenericXLogFinish(state);
	UnlockReleaseBuffer(buf);

	return true;
}

/*
 * Find duplicate element
 */
static bool
FindDuplicateOnDisk(Relation index, HnswElement element, bool building)
{
	char	   *base = NULL;
	HnswNeighborArray *neighbors = HnswGetNeighbors(base, element, 0);
	Datum		value = HnswGetValue(base, element);
	IndexTuple	itup = HnswPtrAccess(base, element->itup);
	TupleDesc	tupdesc = RelationGetDescr(index);

	for (int i = 0; i < neighbors->length; i++)
	{
		HnswCandidate *neighbor = &neighbors->items[i];
		HnswElement neighborElement = HnswPtrAccess(base, neighbor->element);

		if (HnswUseIndexTuple(index))
		{
			/* Exit early since ordered by distance */
			if (!HnswIndexTupleIsEqual(itup, HnswPtrAccess(base, neighborElement->itup), tupdesc))
				return false;
		}
		else
		{
			/* Exit early since ordered by distance */
			if (!datumIsEqual(value, HnswGetValue(base, neighborElement), false, -1))
				return false;
		}

		if (AddDuplicateOnDisk(index, element, neighborElement, building))
			return true;
	}

	return false;
}

/*
 * Update graph on disk
 */
static void
<<<<<<< HEAD
UpdateGraphOnDisk(Relation index, FmgrInfo **procinfo, Oid *collation, HnswElement element, int m, int efConstruction, HnswElement entryPoint, bool building)
=======
UpdateGraphOnDisk(Relation index, HnswSupport * support, HnswElement element, int m, int efConstruction, HnswElement entryPoint, bool building)
>>>>>>> 32ab27d7
{
	BlockNumber newInsertPage = InvalidBlockNumber;

	/* Look for duplicate */
	if (FindDuplicateOnDisk(index, element, building))
		return;

	/* Add element */
	AddElementOnDisk(index, element, m, GetInsertPage(index), &newInsertPage, building);

	/* Update insert page if needed */
	if (BlockNumberIsValid(newInsertPage))
		HnswUpdateMetaPage(index, 0, NULL, newInsertPage, MAIN_FORKNUM, building);

	/* Update neighbors */
	HnswUpdateNeighborsOnDisk(index, support, element, m, false, building);

	/* Update entry point if needed */
	if (entryPoint == NULL || element->level > entryPoint->level)
		HnswUpdateMetaPage(index, HNSW_UPDATE_ENTRY_GREATER, element, InvalidBlockNumber, MAIN_FORKNUM, building);
}

/*
 * Insert a tuple into the index
 */
bool
<<<<<<< HEAD
HnswInsertTupleOnDisk(Relation index, FmgrInfo **procinfo, Oid *collation, IndexTuple itup, ItemPointer heaptid, bool building)
=======
HnswInsertTupleOnDisk(Relation index, HnswSupport * support, Datum value, ItemPointer heaptid, bool building)
>>>>>>> 32ab27d7
{
	HnswElement entryPoint;
	HnswElement element;
	int			m;
	int			efConstruction = HnswGetEfConstruction(index);
	LOCKMODE	lockmode = ShareLock;
	char	   *base = NULL;
	TupleDesc	tupdesc = RelationGetDescr(index);
	bool		unused;

	/*
	 * Get a shared lock. This allows vacuum to ensure no in-flight inserts
	 * before repairing graph. Use a page lock so it does not interfere with
	 * buffer lock (or reads when vacuuming).
	 */
	LockPage(index, HNSW_UPDATE_LOCK, lockmode);

	/* Get m and entry point */
	HnswGetMetaPageInfo(index, &m, &entryPoint);

	/* Create an element */
	element = HnswInitElement(base, heaptid, m, HnswGetMl(m), HnswGetMaxLevel(m), NULL);
	HnswPtrStore(base, element->itup, itup);
	HnswPtrStore(base, element->value, DatumGetPointer(index_getattr(itup, 1, tupdesc, &unused)));

	/* Prevent concurrent inserts when likely updating entry point */
	if (entryPoint == NULL || element->level > entryPoint->level)
	{
		/* Release shared lock */
		UnlockPage(index, HNSW_UPDATE_LOCK, lockmode);

		/* Get exclusive lock */
		lockmode = ExclusiveLock;
		LockPage(index, HNSW_UPDATE_LOCK, lockmode);

		/* Get latest entry point after lock is acquired */
		entryPoint = HnswGetEntryPoint(index);
	}

	/* Find neighbors for element */
<<<<<<< HEAD
	HnswFindElementNeighbors(base, element, entryPoint, index, procinfo, collation, m, efConstruction, false, false);
=======
	HnswFindElementNeighbors(base, element, entryPoint, index, support, m, efConstruction, false);
>>>>>>> 32ab27d7

	/* Update graph on disk */
	UpdateGraphOnDisk(index, support, element, m, efConstruction, entryPoint, building);

	/* Release lock */
	UnlockPage(index, HNSW_UPDATE_LOCK, lockmode);

	return true;
}

/*
 * Insert a tuple into the index
 */
static void
HnswInsertTuple(Relation index, Datum *values, bool *isnull, ItemPointer heaptid)
{
	IndexTuple	itup;
	const		HnswTypeInfo *typeInfo = HnswGetTypeInfo(index);
<<<<<<< HEAD
	TupleDesc	tupdesc = RelationGetDescr(index);
	FmgrInfo   *procinfo[2];
	FmgrInfo   *normprocinfo;
	Oid		   *collation;

	HnswSetProcinfo(index, procinfo, &normprocinfo, &collation);

	/* Form index tuple */
	if (!HnswFormIndexTuple(&itup, values, isnull, typeInfo, normprocinfo, collation[0], tupdesc))
		return;

	HnswInsertTupleOnDisk(index, procinfo, collation, itup, heaptid, false);
=======
	HnswSupport support;

	HnswInitSupport(&support, index);

	/* Form index value */
	if (!HnswFormIndexValue(&value, values, isnull, typeInfo, &support))
		return;

	HnswInsertTupleOnDisk(index, &support, value, heaptid, false);
>>>>>>> 32ab27d7
}

/*
 * Insert a tuple into the index
 */
bool
hnswinsert(Relation index, Datum *values, bool *isnull, ItemPointer heap_tid,
		   Relation heap, IndexUniqueCheck checkUnique
#if PG_VERSION_NUM >= 140000
		   ,bool indexUnchanged
#endif
		   ,IndexInfo *indexInfo
)
{
	MemoryContext oldCtx;
	MemoryContext insertCtx;

	/* Skip nulls */
	if (isnull[0])
		return false;

	/* Create memory context */
	insertCtx = AllocSetContextCreate(CurrentMemoryContext,
									  "Hnsw insert temporary context",
									  ALLOCSET_DEFAULT_SIZES);
	oldCtx = MemoryContextSwitchTo(insertCtx);

	/* Insert tuple */
	HnswInsertTuple(index, values, isnull, heap_tid);

	/* Delete memory context */
	MemoryContextSwitchTo(oldCtx);
	MemoryContextDelete(insertCtx);

	return false;
}<|MERGE_RESOLUTION|>--- conflicted
+++ resolved
@@ -369,11 +369,7 @@
  * Load elements for insert
  */
 static void
-<<<<<<< HEAD
-LoadElementsForInsert(HnswNeighborArray * neighbors, Datum q, IndexTuple qtup, int *idx, Relation index, FmgrInfo **procinfo, Oid *collation)
-=======
-LoadElementsForInsert(HnswNeighborArray * neighbors, Datum q, int *idx, Relation index, HnswSupport * support)
->>>>>>> 32ab27d7
+LoadElementsForInsert(HnswNeighborArray * neighbors, Datum q, IndexTuple qtup, int *idx, Relation index, HnswSupport * support)
 {
 	char	   *base = NULL;
 
@@ -384,11 +380,7 @@
 		double		distance;
 		bool		matches;
 
-<<<<<<< HEAD
-		HnswLoadElement(element, &distance, &matches, &q, qtup, NULL, index, procinfo, collation, true, NULL);
-=======
-		HnswLoadElement(element, &distance, &q, index, support, true, NULL);
->>>>>>> 32ab27d7
+		HnswLoadElement(element, &distance, &matches, &q, qtup, NULL, index, support, true, NULL);
 		hc->distance = distance;
 
 		/* Prune element if being deleted */
@@ -404,11 +396,7 @@
  * Get update index
  */
 static int
-<<<<<<< HEAD
-GetUpdateIndex(HnswElement element, HnswElement newElement, float distance, int m, int lm, int lc, Relation index, FmgrInfo **procinfo, Oid *collation, MemoryContext updateCtx)
-=======
 GetUpdateIndex(HnswElement element, HnswElement newElement, float distance, int m, int lm, int lc, Relation index, HnswSupport * support, MemoryContext updateCtx)
->>>>>>> 32ab27d7
 {
 	char	   *base = NULL;
 	int			idx = -1;
@@ -436,11 +424,7 @@
 		Datum		q = HnswGetValue(base, element);
 		IndexTuple	qtup = HnswPtrAccess(base, element->itup);;
 
-<<<<<<< HEAD
-		LoadElementsForInsert(neighbors, q, qtup, &idx, index, procinfo, collation);
-=======
-		LoadElementsForInsert(neighbors, q, &idx, index, support);
->>>>>>> 32ab27d7
+		LoadElementsForInsert(neighbors, q, qtup, &idx, index, support);
 
 		if (idx == -1)
 			HnswUpdateConnection(base, neighbors, newElement, distance, lm, &idx, index, support);
@@ -548,11 +532,7 @@
  * Update neighbors
  */
 void
-<<<<<<< HEAD
-HnswUpdateNeighborsOnDisk(Relation index, FmgrInfo **procinfo, Oid *collation, HnswElement e, int m, bool checkExisting, bool building)
-=======
 HnswUpdateNeighborsOnDisk(Relation index, HnswSupport * support, HnswElement e, int m, bool checkExisting, bool building)
->>>>>>> 32ab27d7
 {
 	char	   *base = NULL;
 
@@ -685,11 +665,7 @@
  * Update graph on disk
  */
 static void
-<<<<<<< HEAD
-UpdateGraphOnDisk(Relation index, FmgrInfo **procinfo, Oid *collation, HnswElement element, int m, int efConstruction, HnswElement entryPoint, bool building)
-=======
 UpdateGraphOnDisk(Relation index, HnswSupport * support, HnswElement element, int m, int efConstruction, HnswElement entryPoint, bool building)
->>>>>>> 32ab27d7
 {
 	BlockNumber newInsertPage = InvalidBlockNumber;
 
@@ -716,11 +692,7 @@
  * Insert a tuple into the index
  */
 bool
-<<<<<<< HEAD
-HnswInsertTupleOnDisk(Relation index, FmgrInfo **procinfo, Oid *collation, IndexTuple itup, ItemPointer heaptid, bool building)
-=======
-HnswInsertTupleOnDisk(Relation index, HnswSupport * support, Datum value, ItemPointer heaptid, bool building)
->>>>>>> 32ab27d7
+HnswInsertTupleOnDisk(Relation index, HnswSupport * support, IndexTuple itup, ItemPointer heaptid, bool building)
 {
 	HnswElement entryPoint;
 	HnswElement element;
@@ -761,11 +733,7 @@
 	}
 
 	/* Find neighbors for element */
-<<<<<<< HEAD
-	HnswFindElementNeighbors(base, element, entryPoint, index, procinfo, collation, m, efConstruction, false, false);
-=======
-	HnswFindElementNeighbors(base, element, entryPoint, index, support, m, efConstruction, false);
->>>>>>> 32ab27d7
+	HnswFindElementNeighbors(base, element, entryPoint, index, support, m, efConstruction, false, false);
 
 	/* Update graph on disk */
 	UpdateGraphOnDisk(index, support, element, m, efConstruction, entryPoint, building);
@@ -784,30 +752,16 @@
 {
 	IndexTuple	itup;
 	const		HnswTypeInfo *typeInfo = HnswGetTypeInfo(index);
-<<<<<<< HEAD
 	TupleDesc	tupdesc = RelationGetDescr(index);
-	FmgrInfo   *procinfo[2];
-	FmgrInfo   *normprocinfo;
-	Oid		   *collation;
-
-	HnswSetProcinfo(index, procinfo, &normprocinfo, &collation);
+	HnswSupport support;
+
+	HnswInitSupport(&support, index);
 
 	/* Form index tuple */
-	if (!HnswFormIndexTuple(&itup, values, isnull, typeInfo, normprocinfo, collation[0], tupdesc))
+	if (!HnswFormIndexTuple(&itup, values, isnull, typeInfo, &support, tupdesc))
 		return;
 
-	HnswInsertTupleOnDisk(index, procinfo, collation, itup, heaptid, false);
-=======
-	HnswSupport support;
-
-	HnswInitSupport(&support, index);
-
-	/* Form index value */
-	if (!HnswFormIndexValue(&value, values, isnull, typeInfo, &support))
-		return;
-
-	HnswInsertTupleOnDisk(index, &support, value, heaptid, false);
->>>>>>> 32ab27d7
+	HnswInsertTupleOnDisk(index, &support, itup, heaptid, false);
 }
 
 /*
