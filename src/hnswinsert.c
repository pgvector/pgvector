--- conflicted
+++ resolved
@@ -692,27 +692,20 @@
  * Insert a tuple into the index
  */
 bool
-HnswInsertTupleOnDisk(Relation index, Datum value, ItemPointer heaptid, bool building)
+HnswInsertTupleOnDisk(Relation index, IndexTuple itup, ItemPointer heaptid, bool building)
 {
 	HnswElement entryPoint;
 	HnswElement element;
 	int			m;
 	int			efConstruction = HnswGetEfConstruction(index);
-<<<<<<< HEAD
 	FmgrInfo   *procinfo[2];
 	Oid		   *collation;
 	LOCKMODE	lockmode = ShareLock;
 	char	   *base = NULL;
-
-	HnswInitProcinfo(procinfo, &collation, index);
-=======
-	FmgrInfo   *procinfo;
-	Oid			collation;
-	LOCKMODE	lockmode = ShareLock;
-	char	   *base = NULL;
-
-	HnswSetProcinfo(index, &procinfo, NULL, &collation);
->>>>>>> a98534e5
+	TupleDesc	tupdesc = RelationGetDescr(index);
+	bool		unused;
+
+	HnswSetProcinfo(index, procinfo, NULL, &collation);
 
 	/*
 	 * Get a shared lock. This allows vacuum to ensure no in-flight inserts
@@ -725,29 +718,9 @@
 	HnswGetMetaPageInfo(index, &m, &entryPoint);
 
 	/* Create an element */
-<<<<<<< HEAD
-	element = HnswInitElement(base, heap_tid, m, HnswGetMl(m), HnswGetMaxLevel(m), NULL);
-	if (HnswUseIndexTuple(index))
-	{
-		/* TODO no toast */
-		TupleDesc	tupdesc = RelationGetDescr(index);
-		IndexTuple	itup;
-		bool		unused;
-
-		/* TODO fix */
-		values[0] = value;
-		itup = index_form_tuple(tupdesc, values, isnull);
-
-		HnswPtrStore(base, element->itup, itup);
-		HnswPtrStore(base, element->value, DatumGetPointer(index_getattr(itup, 1, tupdesc, &unused)));
-
-	}
-	else
-		HnswPtrStore(base, element->value, DatumGetPointer(value));
-=======
 	element = HnswInitElement(base, heaptid, m, HnswGetMl(m), HnswGetMaxLevel(m), NULL);
-	HnswPtrStore(base, element->value, DatumGetPointer(value));
->>>>>>> a98534e5
+	HnswPtrStore(base, element->itup, itup);
+	HnswPtrStore(base, element->value, DatumGetPointer(index_getattr(itup, 1, tupdesc, &unused)));
 
 	/* Prevent concurrent inserts when likely updating entry point */
 	if (entryPoint == NULL || element->level > entryPoint->level)
@@ -781,38 +754,17 @@
 static void
 HnswInsertTuple(Relation index, Datum *values, bool *isnull, ItemPointer heaptid)
 {
-	Datum		value;
+	IndexTuple	itup;
 	const		HnswTypeInfo *typeInfo = HnswGetTypeInfo(index);
-<<<<<<< HEAD
-	FmgrInfo   *normprocinfo;
-	Oid		   *collation = index->rd_indcollation;
-
-	/* Detoast once for all calls */
-	value = PointerGetDatum(PG_DETOAST_DATUM(values[0]));
-
-	/* Check value */
-	if (typeInfo->checkValue != NULL)
-		typeInfo->checkValue(DatumGetPointer(value));
-
-	/* Normalize if needed */
-	normprocinfo = HnswOptionalProcInfo(index, HNSW_NORM_PROC);
-	if (normprocinfo != NULL)
-	{
-		if (!HnswCheckNorm(normprocinfo, collation[0], value))
-			return;
-
-		value = HnswNormValue(typeInfo, collation[0], value);
-	}
-=======
 	FmgrInfo   *normprocinfo = HnswOptionalProcInfo(index, HNSW_NORM_PROC);
 	Oid			collation = index->rd_indcollation[0];
-
-	/* Form index value */
-	if (!HnswFormIndexValue(&value, values, isnull, typeInfo, normprocinfo, collation))
+	TupleDesc	tupdesc = RelationGetDescr(index);
+
+	/* Form index tuple */
+	if (!HnswFormIndexTuple(&itup, values, isnull, typeInfo, normprocinfo, collation, tupdesc))
 		return;
->>>>>>> a98534e5
-
-	HnswInsertTupleOnDisk(index, value, heaptid, false);
+
+	HnswInsertTupleOnDisk(index, itup, heaptid, false);
 }
 
 /*
