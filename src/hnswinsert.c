--- conflicted
+++ resolved
@@ -369,11 +369,7 @@
  * Load elements for insert
  */
 static void
-<<<<<<< HEAD
-LoadElementsForInsert(HnswNeighborArray * neighbors, Datum q, IndexTuple qtup, int *idx, Relation index, HnswSupport * support)
-=======
 LoadElementsForInsert(HnswNeighborArray * neighbors, HnswQuery * q, int *idx, Relation index, HnswSupport * support)
->>>>>>> fa678298
 {
 	char	   *base = NULL;
 
@@ -384,11 +380,7 @@
 		double		distance;
 		bool		matches;
 
-<<<<<<< HEAD
-		HnswLoadElement(element, &distance, &matches, &q, qtup, NULL, index, support, true, NULL);
-=======
-		HnswLoadElement(element, &distance, q, index, support, true, NULL);
->>>>>>> fa678298
+		HnswLoadElement(element, &distance, &matches, q, index, support, true, NULL);
 		hc->distance = distance;
 
 		/* Prune element if being deleted */
@@ -429,18 +421,13 @@
 		idx = -2;
 	else
 	{
-<<<<<<< HEAD
-		Datum		q = HnswGetValue(base, element);
-		IndexTuple	qtup = HnswPtrAccess(base, element->itup);;
-
-		LoadElementsForInsert(neighbors, q, qtup, &idx, index, support);
-=======
 		HnswQuery	q;
 
 		q.value = HnswGetValue(base, element);
+		q.itup = HnswPtrAccess(base, element->itup);
+		q.keyData = NULL;
 
 		LoadElementsForInsert(neighbors, &q, &idx, index, support);
->>>>>>> fa678298
 
 		if (idx == -1)
 			HnswUpdateConnection(base, neighbors, newElement, distance, lm, &idx, index, support);
