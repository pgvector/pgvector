#include "postgres.h"

#include "access/relscan.h"
#include "hnsw.h"
#include "pgstat.h"
#include "storage/bufmgr.h"
#include "storage/lmgr.h"
#include "utils/memutils.h"

/*
 * Algorithm 5 from paper
 */
static List *
GetScanItems(IndexScanDesc scan, Datum q)
{
	HnswScanOpaque so = (HnswScanOpaque) scan->opaque;
	Relation	index = scan->indexRelation;
	FmgrInfo   *procinfo = so->procinfo;
	Oid			collation = so->collation;
	List	   *ep;
	List	   *w;
	int			m;
	HnswElement entryPoint;
	char	   *base = NULL;

	/* Get m and entry point */
	HnswGetMetaPageInfo(index, &m, &entryPoint);

	so->q = q;
	so->m = m;

	if (entryPoint == NULL)
		return NIL;

	ep = list_make1(HnswEntryCandidate(base, entryPoint, q, index, procinfo, collation, false));

	for (int lc = entryPoint->level; lc >= 1; lc--)
	{
		w = HnswSearchLayer(base, q, ep, 1, lc, index, procinfo, collation, m, false, NULL, NULL, NULL, true);
		ep = w;
	}

	return HnswSearchLayer(base, q, ep, hnsw_ef_search, 0, index, procinfo, collation, m, false, NULL, &so->v, &so->discarded, true);
}

/*
 * Resume scan at ground level with discarded candidates
 */
static List *
ResumeScanItems(IndexScanDesc scan)
{
	HnswScanOpaque so = (HnswScanOpaque) scan->opaque;
	Relation	index = scan->indexRelation;
	FmgrInfo   *procinfo = so->procinfo;
	Oid			collation = so->collation;
	List	   *ep;
	char	   *base = NULL;

	if (list_length(so->discarded) == 0)
		return NIL;

	ep = so->discarded;
	so->discarded = NIL;
	return HnswSearchLayer(base, so->q, ep, hnsw_ef_search, 0, index, procinfo, collation, so->m, false, NULL, &so->v, &so->discarded, false);
}

/*
 * Get scan value
 */
static Datum
GetScanValue(IndexScanDesc scan)
{
	HnswScanOpaque so = (HnswScanOpaque) scan->opaque;
	Datum		value;

	if (scan->orderByData->sk_flags & SK_ISNULL)
		value = PointerGetDatum(NULL);
	else
	{
		value = scan->orderByData->sk_argument;

		/* Value should not be compressed or toasted */
		Assert(!VARATT_IS_COMPRESSED(DatumGetPointer(value)));
		Assert(!VARATT_IS_EXTENDED(DatumGetPointer(value)));

		/* Normalize if needed */
		if (so->normprocinfo != NULL)
			value = HnswNormValue(so->typeInfo, so->collation, value);
	}

	return value;
}

/*
 * Prepare for an index scan
 */
IndexScanDesc
hnswbeginscan(Relation index, int nkeys, int norderbys)
{
	IndexScanDesc scan;
	HnswScanOpaque so;

	scan = RelationGetIndexScan(index, nkeys, norderbys);

	so = (HnswScanOpaque) palloc(sizeof(HnswScanOpaqueData));
	so->typeInfo = HnswGetTypeInfo(index);
	so->first = true;
	so->tmpCtx = AllocSetContextCreate(CurrentMemoryContext,
									   "Hnsw scan temporary context",
									   ALLOCSET_DEFAULT_SIZES);

	/* Set support functions */
	so->procinfo = index_getprocinfo(index, 1, HNSW_DISTANCE_PROC);
	so->normprocinfo = HnswOptionalProcInfo(index, HNSW_NORM_PROC);
	so->collation = index->rd_indcollation[0];

	scan->opaque = so;

	return scan;
}

/*
 * Start or restart an index scan
 */
void
hnswrescan(IndexScanDesc scan, ScanKey keys, int nkeys, ScanKey orderbys, int norderbys)
{
	HnswScanOpaque so = (HnswScanOpaque) scan->opaque;

	if (!so->first)
		tidhash_reset(so->v.tids);
	so->first = true;
	so->discarded = NIL;
	MemoryContextReset(so->tmpCtx);

	if (keys && scan->numberOfKeys > 0)
		memmove(scan->keyData, keys, scan->numberOfKeys * sizeof(ScanKeyData));

	if (orderbys && scan->numberOfOrderBys > 0)
		memmove(scan->orderByData, orderbys, scan->numberOfOrderBys * sizeof(ScanKeyData));
}

/*
 * Fetch the next tuple in the given scan
 */
bool
hnswgettuple(IndexScanDesc scan, ScanDirection dir)
{
	HnswScanOpaque so = (HnswScanOpaque) scan->opaque;
	MemoryContext oldCtx = MemoryContextSwitchTo(so->tmpCtx);

	/*
	 * Index can be used to scan backward, but Postgres doesn't support
	 * backward scan on operators
	 */
	Assert(ScanDirectionIsForward(dir));

	if (so->first)
	{
		Datum		value;

		/* Count index scan for stats */
		pgstat_count_index_scan(scan->indexRelation);

		/* Safety check */
		if (scan->orderByData == NULL)
			elog(ERROR, "cannot scan hnsw index without order");

		/* Requires MVCC-compliant snapshot as not able to maintain a pin */
		/* https://www.postgresql.org/docs/current/index-locking.html */
		if (!IsMVCCSnapshot(scan->xs_snapshot))
			elog(ERROR, "non-MVCC snapshots are not supported with hnsw");

		/* Get scan value */
		value = GetScanValue(scan);

		/*
		 * Get a shared lock. This allows vacuum to ensure no in-flight scans
		 * before marking tuples as deleted.
		 */
		LockPage(scan->indexRelation, HNSW_SCAN_LOCK, ShareLock);

		HnswBench("scan iteration", so->w = GetScanItems(scan, value));

		/* Release shared lock */
		UnlockPage(scan->indexRelation, HNSW_SCAN_LOCK, ShareLock);

		so->first = false;

#if defined(HNSW_MEMORY)
		elog(INFO, "memory: %zu KB", MemoryContextMemAllocated(so->tmpCtx, false) / 1024);
#endif
	}

	for (;;)
	{
		char	   *base = NULL;
<<<<<<< HEAD
		HnswCandidate *hc;
		HnswElement element;
=======
		HnswSearchCandidate *hc = llast(so->w);
		HnswElement element = HnswPtrAccess(base, hc->element);
>>>>>>> d5e8fc96
		ItemPointer heaptid;

		if (list_length(so->w) == 0)
		{
			if (!hnsw_streaming)
				break;

			LockPage(scan->indexRelation, HNSW_SCAN_LOCK, ShareLock);

			HnswBench("scan iteration", so->w = ResumeScanItems(scan));

			UnlockPage(scan->indexRelation, HNSW_SCAN_LOCK, ShareLock);

#if defined(HNSW_MEMORY)
			elog(INFO, "memory: %zu MB", MemoryContextMemAllocated(so->tmpCtx, false) / (1024 * 1024));
#endif

			if (list_length(so->w) == 0)
				break;
		}

		hc = llast(so->w);
		element = HnswPtrAccess(base, hc->element);

		/* Move to next element if no valid heap TIDs */
		if (element->heaptidsLength == 0)
		{
			so->w = list_delete_last(so->w);
			pfree(element);
			pfree(hc);
			continue;
		}

		heaptid = &element->heaptids[--element->heaptidsLength];

		MemoryContextSwitchTo(oldCtx);

		scan->xs_heaptid = *heaptid;
		scan->xs_recheck = false;
		scan->xs_recheckorderby = false;
		return true;
	}

	MemoryContextSwitchTo(oldCtx);
	return false;
}

/*
 * End a scan and release resources
 */
void
hnswendscan(IndexScanDesc scan)
{
	HnswScanOpaque so = (HnswScanOpaque) scan->opaque;

	MemoryContextDelete(so->tmpCtx);

	pfree(so);
	scan->opaque = NULL;
}<|MERGE_RESOLUTION|>--- conflicted
+++ resolved
@@ -195,13 +195,8 @@
 	for (;;)
 	{
 		char	   *base = NULL;
-<<<<<<< HEAD
-		HnswCandidate *hc;
+		HnswSearchCandidate *hc;
 		HnswElement element;
-=======
-		HnswSearchCandidate *hc = llast(so->w);
-		HnswElement element = HnswPtrAccess(base, hc->element);
->>>>>>> d5e8fc96
 		ItemPointer heaptid;
 
 		if (list_length(so->w) == 0)
