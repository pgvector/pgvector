--- conflicted
+++ resolved
@@ -15,12 +15,7 @@
 {
 	HnswScanOpaque so = (HnswScanOpaque) scan->opaque;
 	Relation	index = scan->indexRelation;
-<<<<<<< HEAD
-	FmgrInfo  **procinfo = so->procinfo;
-	Oid		   *collation = so->collation;
-=======
 	HnswSupport *support = &so->support;
->>>>>>> 32ab27d7
 	List	   *ep;
 	List	   *w;
 	int			m;
@@ -35,27 +30,15 @@
 	if (entryPoint == NULL)
 		return NIL;
 
-<<<<<<< HEAD
-	ep = list_make1(HnswEntryCandidate(base, entryPoint, q, NULL, keyData, index, procinfo, collation, false, inMemory));
+	ep = list_make1(HnswEntryCandidate(base, entryPoint, q, NULL, keyData, index, support, false, inMemory));
 
 	for (int lc = entryPoint->level; lc >= 1; lc--)
 	{
-		w = HnswSearchLayer(base, q, NULL, keyData, ep, 1, lc, index, procinfo, collation, m, false, NULL, inMemory);
+		w = HnswSearchLayer(base, q, NULL, keyData, ep, 1, lc, index, support, m, false, NULL, inMemory);
 		ep = w;
 	}
 
-	return HnswSearchLayer(base, q, NULL, keyData, ep, hnsw_ef_search, 0, index, procinfo, collation, m, false, NULL, inMemory);
-=======
-	ep = list_make1(HnswEntryCandidate(base, entryPoint, q, index, support, false));
-
-	for (int lc = entryPoint->level; lc >= 1; lc--)
-	{
-		w = HnswSearchLayer(base, q, ep, 1, lc, index, support, m, false, NULL);
-		ep = w;
-	}
-
-	return HnswSearchLayer(base, q, ep, hnsw_ef_search, 0, index, support, m, false, NULL);
->>>>>>> 32ab27d7
+	return HnswSearchLayer(base, q, NULL, keyData, ep, hnsw_ef_search, 0, index, support, m, false, NULL, inMemory);
 }
 
 /*
@@ -78,13 +61,8 @@
 		Assert(!VARATT_IS_EXTENDED(DatumGetPointer(value)));
 
 		/* Normalize if needed */
-<<<<<<< HEAD
-		if (so->normprocinfo != NULL)
-			value = HnswNormValue(so->typeInfo, so->collation[0], value);
-=======
 		if (so->support.normprocinfo != NULL)
-			value = HnswNormValue(so->typeInfo, so->support.collation, value);
->>>>>>> 32ab27d7
+			value = HnswNormValue(so->typeInfo, so->support.collation[0], value);
 	}
 
 	return value;
@@ -109,11 +87,7 @@
 									   ALLOCSET_DEFAULT_SIZES);
 
 	/* Set support functions */
-<<<<<<< HEAD
-	HnswSetProcinfo(index, so->procinfo, &so->normprocinfo, &so->collation);
-=======
 	HnswInitSupport(&so->support, index);
->>>>>>> 32ab27d7
 
 	scan->opaque = so;
 
