#include "postgres.h"

#include "access/relscan.h"
#include "hnsw.h"
#include "pgstat.h"
#include "storage/bufmgr.h"
#include "storage/lmgr.h"
#include "utils/float.h"
#include "utils/memutils.h"

/*
 * Algorithm 5 from paper
 */
static List *
GetScanItems(IndexScanDesc scan, Datum value)
{
	HnswScanOpaque so = (HnswScanOpaque) scan->opaque;
	Relation	index = scan->indexRelation;
	HnswSupport *support = &so->support;
	List	   *ep;
	List	   *w;
	int			m;
	HnswElement entryPoint;
	char	   *base = NULL;
	HnswQuery	q;

	q.value = value;

	/* Get m and entry point */
	HnswGetMetaPageInfo(index, &m, &entryPoint);

	so->q = q;
	so->m = m;

	if (entryPoint == NULL)
		return NIL;

	ep = list_make1(HnswEntryCandidate(base, entryPoint, &q, index, support, false));

	for (int lc = entryPoint->level; lc >= 1; lc--)
	{
<<<<<<< HEAD
		w = HnswSearchLayer(base, q, ep, 1, lc, index, procinfo, collation, m, false, NULL, NULL, NULL, true, NULL);
		ep = w;
	}

	return HnswSearchLayer(base, q, ep, hnsw_ef_search, 0, index, procinfo, collation, m, false, NULL, &so->v, hnsw_iterative_search != HNSW_ITERATIVE_SEARCH_OFF ? &so->discarded : NULL, true, &so->tuples);
}

/*
 * Resume scan at ground level with discarded candidates
 */
static List *
ResumeScanItems(IndexScanDesc scan)
{
	HnswScanOpaque so = (HnswScanOpaque) scan->opaque;
	Relation	index = scan->indexRelation;
	FmgrInfo   *procinfo = so->procinfo;
	Oid			collation = so->collation;
	List	   *ep = NIL;
	char	   *base = NULL;
	int			batch_size = hnsw_ef_search;

	if (pairingheap_is_empty(so->discarded))
		return NIL;

	/* Get next batch of candidates */
	for (int i = 0; i < batch_size; i++)
	{
		HnswSearchCandidate *hc;

		if (pairingheap_is_empty(so->discarded))
			break;

		hc = HnswGetSearchCandidate(w_node, pairingheap_remove_first(so->discarded));

		ep = lappend(ep, hc);
	}

	return HnswSearchLayer(base, so->q, ep, batch_size, 0, index, procinfo, collation, so->m, false, NULL, &so->v, &so->discarded, false, &so->tuples);
=======
		w = HnswSearchLayer(base, &q, ep, 1, lc, index, support, m, false, NULL);
		ep = w;
	}

	return HnswSearchLayer(base, &q, ep, hnsw_ef_search, 0, index, support, m, false, NULL);
>>>>>>> fa678298
}

/*
 * Get scan value
 */
static Datum
GetScanValue(IndexScanDesc scan)
{
	HnswScanOpaque so = (HnswScanOpaque) scan->opaque;
	Datum		value;

	if (scan->orderByData->sk_flags & SK_ISNULL)
		value = PointerGetDatum(NULL);
	else
	{
		value = scan->orderByData->sk_argument;

		/* Value should not be compressed or toasted */
		Assert(!VARATT_IS_COMPRESSED(DatumGetPointer(value)));
		Assert(!VARATT_IS_EXTENDED(DatumGetPointer(value)));

		/* Normalize if needed */
		if (so->support.normprocinfo != NULL)
			value = HnswNormValue(so->typeInfo, so->support.collation, value);
	}

	return value;
}

/*
 * Prepare for an index scan
 */
IndexScanDesc
hnswbeginscan(Relation index, int nkeys, int norderbys)
{
	IndexScanDesc scan;
	HnswScanOpaque so;

	scan = RelationGetIndexScan(index, nkeys, norderbys);

	so = (HnswScanOpaque) palloc(sizeof(HnswScanOpaqueData));
	so->typeInfo = HnswGetTypeInfo(index);
	so->first = true;
	so->v.tids = NULL;
	so->discarded = NULL;
	so->tmpCtx = AllocSetContextCreate(CurrentMemoryContext,
									   "Hnsw scan temporary context",
									   ALLOCSET_DEFAULT_SIZES);

	/* Set support functions */
	HnswInitSupport(&so->support, index);

	scan->opaque = so;

	return scan;
}

/*
 * Start or restart an index scan
 */
void
hnswrescan(IndexScanDesc scan, ScanKey keys, int nkeys, ScanKey orderbys, int norderbys)
{
	HnswScanOpaque so = (HnswScanOpaque) scan->opaque;

	if (so->v.tids != NULL)
		tidhash_reset(so->v.tids);

	if (so->discarded != NULL)
		pairingheap_reset(so->discarded);

	so->first = true;
	so->tuples = 0;
	so->previousDistance = -get_float8_infinity();
	MemoryContextReset(so->tmpCtx);

	if (keys && scan->numberOfKeys > 0)
		memmove(scan->keyData, keys, scan->numberOfKeys * sizeof(ScanKeyData));

	if (orderbys && scan->numberOfOrderBys > 0)
		memmove(scan->orderByData, orderbys, scan->numberOfOrderBys * sizeof(ScanKeyData));
}

/*
 * Fetch the next tuple in the given scan
 */
bool
hnswgettuple(IndexScanDesc scan, ScanDirection dir)
{
	HnswScanOpaque so = (HnswScanOpaque) scan->opaque;
	MemoryContext oldCtx = MemoryContextSwitchTo(so->tmpCtx);

	/*
	 * Index can be used to scan backward, but Postgres doesn't support
	 * backward scan on operators
	 */
	Assert(ScanDirectionIsForward(dir));

	if (so->first)
	{
		Datum		value;

		/* Count index scan for stats */
		pgstat_count_index_scan(scan->indexRelation);

		/* Safety check */
		if (scan->orderByData == NULL)
			elog(ERROR, "cannot scan hnsw index without order");

		/* Requires MVCC-compliant snapshot as not able to maintain a pin */
		/* https://www.postgresql.org/docs/current/index-locking.html */
		if (!IsMVCCSnapshot(scan->xs_snapshot))
			elog(ERROR, "non-MVCC snapshots are not supported with hnsw");

		/* Get scan value */
		value = GetScanValue(scan);

		/*
		 * Get a shared lock. This allows vacuum to ensure no in-flight scans
		 * before marking tuples as deleted.
		 */
		LockPage(scan->indexRelation, HNSW_SCAN_LOCK, ShareLock);

		HnswBench("scan iteration", so->w = GetScanItems(scan, value));

		/* Release shared lock */
		UnlockPage(scan->indexRelation, HNSW_SCAN_LOCK, ShareLock);

		so->first = false;

#if defined(HNSW_MEMORY)
		elog(INFO, "memory: %zu KB", MemoryContextMemAllocated(so->tmpCtx, false) / 1024);
#endif
	}

	for (;;)
	{
		char	   *base = NULL;
<<<<<<< HEAD
		HnswSearchCandidate *hc;
		HnswElement element;
=======
		HnswSearchCandidate *sc = llast(so->w);
		HnswElement element = HnswPtrAccess(base, sc->element);
>>>>>>> fa678298
		ItemPointer heaptid;

		if (list_length(so->w) == 0)
		{
			if (hnsw_iterative_search == HNSW_ITERATIVE_SEARCH_OFF)
				break;

			/* Empty index */
			if (so->discarded == NULL)
				break;

			/* Reached max number of additional tuples */
			if (hnsw_max_iterative_tuples != -1 && so->tuples >= hnsw_ef_search + hnsw_max_iterative_tuples)
			{
				if (pairingheap_is_empty(so->discarded))
					break;

				/* Return remaining tuples */
				so->w = lappend(so->w, HnswGetSearchCandidate(w_node, pairingheap_remove_first(so->discarded)));
			}
			/* Prevent scans from consuming too much memory */
			else if (MemoryContextMemAllocated(so->tmpCtx, false) > (Size) work_mem * 1024L)
			{
				if (pairingheap_is_empty(so->discarded))
				{
					ereport(DEBUG1,
							(errmsg("hnsw index scan exceeded work_mem after " INT64_FORMAT " tuples", so->tuples),
							 errhint("Increase work_mem to scan more tuples.")));

					break;
				}

				/* Return remaining tuples */
				so->w = lappend(so->w, HnswGetSearchCandidate(w_node, pairingheap_remove_first(so->discarded)));
			}
			else
			{
				/*
				 * Locking ensures when neighbors are read, the elements they
				 * reference will not be deleted (and replaced) during the
				 * iteration.
				 *
				 * Elements loaded into memory on previous iterations may have
				 * been deleted (and replaced), so when reading neighbors, the
				 * element version must be checked.
				 */
				LockPage(scan->indexRelation, HNSW_SCAN_LOCK, ShareLock);

				HnswBench("scan iteration", so->w = ResumeScanItems(scan));

				UnlockPage(scan->indexRelation, HNSW_SCAN_LOCK, ShareLock);

#if defined(HNSW_MEMORY)
				elog(INFO, "memory: %zu KB", MemoryContextMemAllocated(so->tmpCtx, false) / 1024);
#endif
			}

			if (list_length(so->w) == 0)
				break;
		}

		hc = llast(so->w);
		element = HnswPtrAccess(base, hc->element);

		/* Move to next element if no valid heap TIDs */
		if (element->heaptidsLength == 0)
		{
			so->w = list_delete_last(so->w);

			/* Mark memory as free for next iteration */
			if (hnsw_iterative_search != HNSW_ITERATIVE_SEARCH_OFF)
			{
				pfree(element);
				pfree(hc);
			}

			continue;
		}

		heaptid = &element->heaptids[--element->heaptidsLength];

		if (hnsw_iterative_search == HNSW_ITERATIVE_SEARCH_STRICT)
		{
			if (hc->distance < so->previousDistance)
				continue;

			so->previousDistance = hc->distance;
		}

		MemoryContextSwitchTo(oldCtx);

		scan->xs_heaptid = *heaptid;
		scan->xs_recheck = false;
		scan->xs_recheckorderby = false;
		return true;
	}

	MemoryContextSwitchTo(oldCtx);
	return false;
}

/*
 * End a scan and release resources
 */
void
hnswendscan(IndexScanDesc scan)
{
	HnswScanOpaque so = (HnswScanOpaque) scan->opaque;

	MemoryContextDelete(so->tmpCtx);

	pfree(so);
	scan->opaque = NULL;
}<|MERGE_RESOLUTION|>--- conflicted
+++ resolved
@@ -22,29 +22,26 @@
 	int			m;
 	HnswElement entryPoint;
 	char	   *base = NULL;
-	HnswQuery	q;
-
-	q.value = value;
+	HnswQuery  *q = &so->q;
 
 	/* Get m and entry point */
 	HnswGetMetaPageInfo(index, &m, &entryPoint);
 
-	so->q = q;
+	q->value = value;
 	so->m = m;
 
 	if (entryPoint == NULL)
 		return NIL;
 
-	ep = list_make1(HnswEntryCandidate(base, entryPoint, &q, index, support, false));
+	ep = list_make1(HnswEntryCandidate(base, entryPoint, q, index, support, false));
 
 	for (int lc = entryPoint->level; lc >= 1; lc--)
 	{
-<<<<<<< HEAD
-		w = HnswSearchLayer(base, q, ep, 1, lc, index, procinfo, collation, m, false, NULL, NULL, NULL, true, NULL);
+		w = HnswSearchLayer(base, q, ep, 1, lc, index, support, m, false, NULL, NULL, NULL, true, NULL);
 		ep = w;
 	}
 
-	return HnswSearchLayer(base, q, ep, hnsw_ef_search, 0, index, procinfo, collation, m, false, NULL, &so->v, hnsw_iterative_search != HNSW_ITERATIVE_SEARCH_OFF ? &so->discarded : NULL, true, &so->tuples);
+	return HnswSearchLayer(base, q, ep, hnsw_ef_search, 0, index, support, m, false, NULL, &so->v, hnsw_iterative_search != HNSW_ITERATIVE_SEARCH_OFF ? &so->discarded : NULL, true, &so->tuples);
 }
 
 /*
@@ -55,8 +52,6 @@
 {
 	HnswScanOpaque so = (HnswScanOpaque) scan->opaque;
 	Relation	index = scan->indexRelation;
-	FmgrInfo   *procinfo = so->procinfo;
-	Oid			collation = so->collation;
 	List	   *ep = NIL;
 	char	   *base = NULL;
 	int			batch_size = hnsw_ef_search;
@@ -77,14 +72,7 @@
 		ep = lappend(ep, hc);
 	}
 
-	return HnswSearchLayer(base, so->q, ep, batch_size, 0, index, procinfo, collation, so->m, false, NULL, &so->v, &so->discarded, false, &so->tuples);
-=======
-		w = HnswSearchLayer(base, &q, ep, 1, lc, index, support, m, false, NULL);
-		ep = w;
-	}
-
-	return HnswSearchLayer(base, &q, ep, hnsw_ef_search, 0, index, support, m, false, NULL);
->>>>>>> fa678298
+	return HnswSearchLayer(base, &so->q, ep, batch_size, 0, index, &so->support, so->m, false, NULL, &so->v, &so->discarded, false, &so->tuples);
 }
 
 /*
@@ -223,13 +211,8 @@
 	for (;;)
 	{
 		char	   *base = NULL;
-<<<<<<< HEAD
-		HnswSearchCandidate *hc;
+		HnswSearchCandidate *sc;
 		HnswElement element;
-=======
-		HnswSearchCandidate *sc = llast(so->w);
-		HnswElement element = HnswPtrAccess(base, sc->element);
->>>>>>> fa678298
 		ItemPointer heaptid;
 
 		if (list_length(so->w) == 0)
@@ -291,8 +274,8 @@
 				break;
 		}
 
-		hc = llast(so->w);
-		element = HnswPtrAccess(base, hc->element);
+		sc = llast(so->w);
+		element = HnswPtrAccess(base, sc->element);
 
 		/* Move to next element if no valid heap TIDs */
 		if (element->heaptidsLength == 0)
@@ -303,7 +286,7 @@
 			if (hnsw_iterative_search != HNSW_ITERATIVE_SEARCH_OFF)
 			{
 				pfree(element);
-				pfree(hc);
+				pfree(sc);
 			}
 
 			continue;
@@ -313,10 +296,10 @@
 
 		if (hnsw_iterative_search == HNSW_ITERATIVE_SEARCH_STRICT)
 		{
-			if (hc->distance < so->previousDistance)
+			if (sc->distance < so->previousDistance)
 				continue;
 
-			so->previousDistance = hc->distance;
+			so->previousDistance = sc->distance;
 		}
 
 		MemoryContextSwitchTo(oldCtx);
