#include "postgres.h"

#include "access/relscan.h"
#include "hnsw.h"
#include "pgstat.h"
#include "storage/bufmgr.h"
#include "storage/lmgr.h"
#include "utils/float.h"
#include "utils/memutils.h"

/*
 * Algorithm 5 from paper
 */
static List *
GetScanItems(IndexScanDesc scan, Datum value)
{
	HnswScanOpaque so = (HnswScanOpaque) scan->opaque;
	Relation	index = scan->indexRelation;
	HnswSupport *support = &so->support;
	List	   *ep;
	List	   *w;
	int			m;
	HnswElement entryPoint;
	char	   *base = NULL;
<<<<<<< HEAD
	bool		inMemory = false;
	HnswQuery	q;

	q.value = value;
	q.itup = NULL;
	q.keyData = scan->keyData;
=======
	HnswQuery  *q = &so->q;
>>>>>>> 35b252a3

	/* Get m and entry point */
	HnswGetMetaPageInfo(index, &m, &entryPoint);

	q->value = value;
	so->m = m;

	if (entryPoint == NULL)
		return NIL;

<<<<<<< HEAD
	ep = list_make1(HnswEntryCandidate(base, entryPoint, &q, index, support, false, inMemory));

	for (int lc = entryPoint->level; lc >= 1; lc--)
	{
		w = HnswSearchLayer(base, &q, ep, 1, lc, index, support, m, false, NULL, inMemory);
		ep = w;
	}

	return HnswSearchLayer(base, &q, ep, hnsw_ef_search, 0, index, support, m, false, NULL, inMemory);
=======
	ep = list_make1(HnswEntryCandidate(base, entryPoint, q, index, support, false));

	for (int lc = entryPoint->level; lc >= 1; lc--)
	{
		w = HnswSearchLayer(base, q, ep, 1, lc, index, support, m, false, NULL, NULL, NULL, true, NULL);
		ep = w;
	}

	return HnswSearchLayer(base, q, ep, hnsw_ef_search, 0, index, support, m, false, NULL, &so->v, hnsw_iterative_search != HNSW_ITERATIVE_SEARCH_OFF ? &so->discarded : NULL, true, &so->tuples);
}

/*
 * Resume scan at ground level with discarded candidates
 */
static List *
ResumeScanItems(IndexScanDesc scan)
{
	HnswScanOpaque so = (HnswScanOpaque) scan->opaque;
	Relation	index = scan->indexRelation;
	List	   *ep = NIL;
	char	   *base = NULL;
	int			batch_size = hnsw_ef_search;

	if (pairingheap_is_empty(so->discarded))
		return NIL;

	/* Get next batch of candidates */
	for (int i = 0; i < batch_size; i++)
	{
		HnswSearchCandidate *sc;

		if (pairingheap_is_empty(so->discarded))
			break;

		sc = HnswGetSearchCandidate(w_node, pairingheap_remove_first(so->discarded));

		ep = lappend(ep, sc);
	}

	return HnswSearchLayer(base, &so->q, ep, batch_size, 0, index, &so->support, so->m, false, NULL, &so->v, &so->discarded, false, &so->tuples);
>>>>>>> 35b252a3
}

/*
 * Get scan value
 */
static Datum
GetScanValue(IndexScanDesc scan)
{
	HnswScanOpaque so = (HnswScanOpaque) scan->opaque;
	Datum		value;

	if (scan->orderByData->sk_flags & SK_ISNULL)
		value = PointerGetDatum(NULL);
	else
	{
		value = scan->orderByData->sk_argument;

		/* Value should not be compressed or toasted */
		Assert(!VARATT_IS_COMPRESSED(DatumGetPointer(value)));
		Assert(!VARATT_IS_EXTENDED(DatumGetPointer(value)));

		/* Normalize if needed */
		if (so->support.normprocinfo != NULL)
			value = HnswNormValue(so->typeInfo, so->support.collation[0], value);
	}

	return value;
}

/*
 * Prepare for an index scan
 */
IndexScanDesc
hnswbeginscan(Relation index, int nkeys, int norderbys)
{
	IndexScanDesc scan;
	HnswScanOpaque so;

	scan = RelationGetIndexScan(index, nkeys, norderbys);

	so = (HnswScanOpaque) palloc(sizeof(HnswScanOpaqueData));
	so->typeInfo = HnswGetTypeInfo(index);
	so->first = true;
	so->v.tids = NULL;
	so->discarded = NULL;
	so->tmpCtx = AllocSetContextCreate(CurrentMemoryContext,
									   "Hnsw scan temporary context",
									   ALLOCSET_DEFAULT_SIZES);

	/* Set support functions */
	HnswInitSupport(&so->support, index);

	scan->opaque = so;

	return scan;
}

/*
 * Start or restart an index scan
 */
void
hnswrescan(IndexScanDesc scan, ScanKey keys, int nkeys, ScanKey orderbys, int norderbys)
{
	HnswScanOpaque so = (HnswScanOpaque) scan->opaque;

	if (so->v.tids != NULL)
		tidhash_reset(so->v.tids);

	if (so->discarded != NULL)
		pairingheap_reset(so->discarded);

	so->first = true;
	so->tuples = 0;
	so->previousDistance = -get_float8_infinity();
	MemoryContextReset(so->tmpCtx);

	if (keys && scan->numberOfKeys > 0)
		memmove(scan->keyData, keys, scan->numberOfKeys * sizeof(ScanKeyData));

	if (orderbys && scan->numberOfOrderBys > 0)
		memmove(scan->orderByData, orderbys, scan->numberOfOrderBys * sizeof(ScanKeyData));
}

/*
 * Fetch the next tuple in the given scan
 */
bool
hnswgettuple(IndexScanDesc scan, ScanDirection dir)
{
	HnswScanOpaque so = (HnswScanOpaque) scan->opaque;
	MemoryContext oldCtx = MemoryContextSwitchTo(so->tmpCtx);

	/*
	 * Index can be used to scan backward, but Postgres doesn't support
	 * backward scan on operators
	 */
	Assert(ScanDirectionIsForward(dir));

	if (so->first)
	{
		Datum		value;

		/* Count index scan for stats */
		pgstat_count_index_scan(scan->indexRelation);

		/* Safety check */
		if (scan->orderByData == NULL)
			elog(ERROR, "cannot scan hnsw index without order");

		/* Requires MVCC-compliant snapshot as not able to maintain a pin */
		/* https://www.postgresql.org/docs/current/index-locking.html */
		if (!IsMVCCSnapshot(scan->xs_snapshot))
			elog(ERROR, "non-MVCC snapshots are not supported with hnsw");

		/* Get scan value */
		value = GetScanValue(scan);

		/*
		 * Get a shared lock. This allows vacuum to ensure no in-flight scans
		 * before marking tuples as deleted.
		 */
		LockPage(scan->indexRelation, HNSW_SCAN_LOCK, ShareLock);

		so->w = GetScanItems(scan, value);

		/* Release shared lock */
		UnlockPage(scan->indexRelation, HNSW_SCAN_LOCK, ShareLock);

		so->first = false;

#if defined(HNSW_MEMORY)
		elog(INFO, "memory: %zu KB", MemoryContextMemAllocated(so->tmpCtx, false) / 1024);
#endif
	}

	for (;;)
	{
		char	   *base = NULL;
		HnswSearchCandidate *sc;
		HnswElement element;
		ItemPointer heaptid;

		if (list_length(so->w) == 0)
		{
			if (hnsw_iterative_search == HNSW_ITERATIVE_SEARCH_OFF)
				break;

			/* Empty index */
			if (so->discarded == NULL)
				break;

			/* Reached max number of additional tuples */
			if (hnsw_iterative_search_max_tuples != -1 && so->tuples >= hnsw_iterative_search_max_tuples)
			{
				if (pairingheap_is_empty(so->discarded))
					break;

				/* Return remaining tuples */
				so->w = lappend(so->w, HnswGetSearchCandidate(w_node, pairingheap_remove_first(so->discarded)));
			}
			/* Prevent scans from consuming too much memory */
			else if (MemoryContextMemAllocated(so->tmpCtx, false) > (Size) work_mem * 1024L)
			{
				if (pairingheap_is_empty(so->discarded))
				{
					ereport(DEBUG1,
							(errmsg("hnsw index scan exceeded work_mem after " INT64_FORMAT " tuples", so->tuples),
							 errhint("Increase work_mem to scan more tuples.")));

					break;
				}

				/* Return remaining tuples */
				so->w = lappend(so->w, HnswGetSearchCandidate(w_node, pairingheap_remove_first(so->discarded)));
			}
			else
			{
				/*
				 * Locking ensures when neighbors are read, the elements they
				 * reference will not be deleted (and replaced) during the
				 * iteration.
				 *
				 * Elements loaded into memory on previous iterations may have
				 * been deleted (and replaced), so when reading neighbors, the
				 * element version must be checked.
				 */
				LockPage(scan->indexRelation, HNSW_SCAN_LOCK, ShareLock);

				so->w = ResumeScanItems(scan);

				UnlockPage(scan->indexRelation, HNSW_SCAN_LOCK, ShareLock);

#if defined(HNSW_MEMORY)
				elog(INFO, "memory: %zu KB", MemoryContextMemAllocated(so->tmpCtx, false) / 1024);
#endif
			}

			if (list_length(so->w) == 0)
				break;
		}

		sc = llast(so->w);
		element = HnswPtrAccess(base, sc->element);

		/* Move to next element if no valid heap TIDs */
		if (!sc->matches || element->heaptidsLength == 0)
		{
			so->w = list_delete_last(so->w);

			/* Mark memory as free for next iteration */
			if (hnsw_iterative_search != HNSW_ITERATIVE_SEARCH_OFF)
			{
				pfree(element);
				pfree(sc);
			}

			continue;
		}

		heaptid = &element->heaptids[--element->heaptidsLength];

		if (hnsw_iterative_search == HNSW_ITERATIVE_SEARCH_STRICT)
		{
			if (sc->distance < so->previousDistance)
				continue;

			so->previousDistance = sc->distance;
		}

		MemoryContextSwitchTo(oldCtx);

		scan->xs_heaptid = *heaptid;
		scan->xs_recheck = false;
		scan->xs_recheckorderby = false;
		return true;
	}

	MemoryContextSwitchTo(oldCtx);
	return false;
}

/*
 * End a scan and release resources
 */
void
hnswendscan(IndexScanDesc scan)
{
	HnswScanOpaque so = (HnswScanOpaque) scan->opaque;

	MemoryContextDelete(so->tmpCtx);

	pfree(so);
	scan->opaque = NULL;
}<|MERGE_RESOLUTION|>--- conflicted
+++ resolved
@@ -22,46 +22,30 @@
 	int			m;
 	HnswElement entryPoint;
 	char	   *base = NULL;
-<<<<<<< HEAD
 	bool		inMemory = false;
-	HnswQuery	q;
-
-	q.value = value;
-	q.itup = NULL;
-	q.keyData = scan->keyData;
-=======
 	HnswQuery  *q = &so->q;
->>>>>>> 35b252a3
+
+	q->value = value;
+	q->itup = NULL;
+	q->keyData = scan->keyData;
 
 	/* Get m and entry point */
 	HnswGetMetaPageInfo(index, &m, &entryPoint);
 
-	q->value = value;
 	so->m = m;
 
 	if (entryPoint == NULL)
 		return NIL;
 
-<<<<<<< HEAD
-	ep = list_make1(HnswEntryCandidate(base, entryPoint, &q, index, support, false, inMemory));
+	ep = list_make1(HnswEntryCandidate(base, entryPoint, q, index, support, false, inMemory));
 
 	for (int lc = entryPoint->level; lc >= 1; lc--)
 	{
-		w = HnswSearchLayer(base, &q, ep, 1, lc, index, support, m, false, NULL, inMemory);
+		w = HnswSearchLayer(base, q, ep, 1, lc, index, support, m, false, NULL, inMemory, NULL, NULL, true, NULL);
 		ep = w;
 	}
 
-	return HnswSearchLayer(base, &q, ep, hnsw_ef_search, 0, index, support, m, false, NULL, inMemory);
-=======
-	ep = list_make1(HnswEntryCandidate(base, entryPoint, q, index, support, false));
-
-	for (int lc = entryPoint->level; lc >= 1; lc--)
-	{
-		w = HnswSearchLayer(base, q, ep, 1, lc, index, support, m, false, NULL, NULL, NULL, true, NULL);
-		ep = w;
-	}
-
-	return HnswSearchLayer(base, q, ep, hnsw_ef_search, 0, index, support, m, false, NULL, &so->v, hnsw_iterative_search != HNSW_ITERATIVE_SEARCH_OFF ? &so->discarded : NULL, true, &so->tuples);
+	return HnswSearchLayer(base, q, ep, hnsw_ef_search, 0, index, support, m, false, NULL, inMemory, &so->v, hnsw_iterative_search != HNSW_ITERATIVE_SEARCH_OFF ? &so->discarded : NULL, true, &so->tuples);
 }
 
 /*
@@ -92,8 +76,7 @@
 		ep = lappend(ep, sc);
 	}
 
-	return HnswSearchLayer(base, &so->q, ep, batch_size, 0, index, &so->support, so->m, false, NULL, &so->v, &so->discarded, false, &so->tuples);
->>>>>>> 35b252a3
+	return HnswSearchLayer(base, &so->q, ep, batch_size, 0, index, &so->support, so->m, false, NULL, false, &so->v, &so->discarded, false, &so->tuples);
 }
 
 /*
