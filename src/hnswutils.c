--- conflicted
+++ resolved
@@ -157,25 +157,15 @@
  * Init support functions
  */
 void
-<<<<<<< HEAD
-HnswSetProcinfo(Relation index, FmgrInfo **procinfo, FmgrInfo **normprocinfo, Oid **collation)
-{
-	procinfo[0] = index_getprocinfo(index, 1, HNSW_DISTANCE_PROC);
+HnswInitSupport(HnswSupport * support, Relation index)
+{
+	support->procinfo[0] = index_getprocinfo(index, 1, HNSW_DISTANCE_PROC);
 
 	if (IndexRelationGetNumberOfKeyAttributes(index) > 1)
-		procinfo[1] = index_getprocinfo(index, 2, HNSW_ATTRIBUTE_DISTANCE_PROC);
-
-	*collation = index->rd_indcollation;
-
-	if (normprocinfo != NULL)
-		*normprocinfo = HnswOptionalProcInfo(index, HNSW_NORM_PROC);
-=======
-HnswInitSupport(HnswSupport * support, Relation index)
-{
-	support->procinfo = index_getprocinfo(index, 1, HNSW_DISTANCE_PROC);
-	support->collation = index->rd_indcollation[0];
+		support->procinfo[1] = index_getprocinfo(index, 2, HNSW_ATTRIBUTE_DISTANCE_PROC);
+
+	support->collation = index->rd_indcollation;
 	support->normprocinfo = HnswOptionalProcInfo(index, HNSW_NORM_PROC);
->>>>>>> 32ab27d7
 }
 
 /*
@@ -217,7 +207,7 @@
 bool
 HnswCheckNorm(HnswSupport * support, Datum value)
 {
-	return DatumGetFloat8(FunctionCall1Coll(support->normprocinfo, support->collation, value)) > 0;
+	return DatumGetFloat8(FunctionCall1Coll(support->normprocinfo, support->collation[0], value)) > 0;
 }
 
 /*
@@ -480,11 +470,7 @@
  * Form index tuple
  */
 bool
-<<<<<<< HEAD
-HnswFormIndexTuple(IndexTuple *out, Datum *values, bool *isnull, const HnswTypeInfo * typeInfo, FmgrInfo *normprocinfo, Oid collation, TupleDesc tupdesc)
-=======
-HnswFormIndexValue(Datum *out, Datum *values, bool *isnull, const HnswTypeInfo * typeInfo, HnswSupport * support)
->>>>>>> 32ab27d7
+HnswFormIndexTuple(IndexTuple *out, Datum *values, bool *isnull, const HnswTypeInfo * typeInfo, HnswSupport * support, TupleDesc tupdesc)
 {
 	Datum		newValues[2];
 
@@ -501,7 +487,7 @@
 		if (!HnswCheckNorm(support, value))
 			return false;
 
-		value = HnswNormValue(typeInfo, support->collation, value);
+		value = HnswNormValue(typeInfo, support->collation[0], value);
 	}
 
 	newValues[0] = value;
@@ -628,7 +614,6 @@
  * Get the attribute distance
  */
 static inline double
-<<<<<<< HEAD
 AttributeDistance(double e)
 {
 	/* TODO Better bias */
@@ -642,14 +627,14 @@
  * Calculate the distance between values
  */
 static double
-HnswGetDistance(IndexTuple itup, Datum vec, Datum q, IndexTuple qtup, ScanKeyData *keyData, Relation index, FmgrInfo **procinfo, Oid *collation, bool *matches)
+HnswGetDistance(IndexTuple itup, Datum vec, Datum q, IndexTuple qtup, ScanKeyData *keyData, Relation index, HnswSupport * support, bool *matches)
 {
 	double		g;
 
 	if (DatumGetPointer(q) == NULL)
 		g = 0;
 	else
-		g = DatumGetFloat8(FunctionCall2Coll(procinfo[0], collation[0], q, vec));
+		g = DatumGetFloat8(FunctionCall2Coll(support->procinfo[0], support->collation[0], q, vec));
 
 	Assert(PointerIsValid(matches));
 	*matches = true;
@@ -682,7 +667,7 @@
 				}
 				else if (!DatumGetBool(FunctionCall2Coll(&key->sk_func, key->sk_collation, value, key->sk_argument)))
 				{
-					double		ei = fabs(DatumGetFloat8(FunctionCall2Coll(procinfo[key->sk_attno - 1], collation[key->sk_attno - 1], value, key->sk_argument)));
+					double		ei = fabs(DatumGetFloat8(FunctionCall2Coll(support->procinfo[key->sk_attno - 1], support->collation[key->sk_attno - 1], value, key->sk_argument)));
 
 					if (ei > 0)
 						e += ei;
@@ -713,7 +698,7 @@
 						e += 1000;
 				}
 				else
-					e += fabs(DatumGetFloat8(FunctionCall2Coll(procinfo[i + 1], collation[i + 1], value, value2)));
+					e += fabs(DatumGetFloat8(FunctionCall2Coll(support->procinfo[i + 1], support->collation[i + 1], value, value2)));
 			}
 
 			return w * g + AttributeDistance(e);
@@ -721,22 +706,13 @@
 	}
 
 	return g;
-=======
-HnswGetDistance(Datum a, Datum b, HnswSupport * support)
-{
-	return DatumGetFloat8(FunctionCall2Coll(support->procinfo, support->collation, a, b));
->>>>>>> 32ab27d7
 }
 
 /*
  * Load an element and optionally get its distance from q
  */
 static void
-<<<<<<< HEAD
-HnswLoadElementImpl(BlockNumber blkno, OffsetNumber offno, double *distance, bool *matches, Datum *q, IndexTuple qtup, ScanKeyData *keyData, Relation index, FmgrInfo **procinfo, Oid *collation, bool loadVec, double *maxDistance, HnswElement * element)
-=======
-HnswLoadElementImpl(BlockNumber blkno, OffsetNumber offno, double *distance, Datum *q, Relation index, HnswSupport * support, bool loadVec, double *maxDistance, HnswElement * element)
->>>>>>> 32ab27d7
+HnswLoadElementImpl(BlockNumber blkno, OffsetNumber offno, double *distance, bool *matches, Datum *q, IndexTuple qtup, ScanKeyData *keyData, Relation index, HnswSupport * support, bool loadVec, double *maxDistance, HnswElement * element)
 {
 	Buffer		buf;
 	Page		page;
@@ -766,15 +742,11 @@
 			value = index_getattr(itup, 1, tupdesc, &unused);
 		}
 		else
-<<<<<<< HEAD
 		{
 			value = PointerGetDatum(&etup->data);
 		}
 
-		*distance = HnswGetDistance(itup, value, *q, qtup, keyData, index, procinfo, collation, matches);
-=======
-			*distance = HnswGetDistance(*q, PointerGetDatum(&etup->data), support);
->>>>>>> 32ab27d7
+		*distance = HnswGetDistance(itup, value, *q, qtup, keyData, index, support, matches);
 	}
 
 	/* Load element */
@@ -793,60 +765,36 @@
  * Load an element and optionally get its distance from q
  */
 void
-<<<<<<< HEAD
-HnswLoadElement(HnswElement element, double *distance, bool *matches, Datum *q, IndexTuple qtup, ScanKeyData *keyData, Relation index, FmgrInfo **procinfo, Oid *collation, bool loadVec, double *maxDistance)
-{
-	HnswLoadElementImpl(element->blkno, element->offno, distance, matches, q, qtup, keyData, index, procinfo, collation, loadVec, maxDistance, &element);
-=======
-HnswLoadElement(HnswElement element, double *distance, Datum *q, Relation index, HnswSupport * support, bool loadVec, double *maxDistance)
-{
-	HnswLoadElementImpl(element->blkno, element->offno, distance, q, index, support, loadVec, maxDistance, &element);
->>>>>>> 32ab27d7
+HnswLoadElement(HnswElement element, double *distance, bool *matches, Datum *q, IndexTuple qtup, ScanKeyData *keyData, Relation index, HnswSupport * support, bool loadVec, double *maxDistance)
+{
+	HnswLoadElementImpl(element->blkno, element->offno, distance, matches, q, qtup, keyData, index, support, loadVec, maxDistance, &element);
 }
 
 /*
  * Get the distance for an element
  */
 static double
-<<<<<<< HEAD
-GetElementDistance(char *base, HnswElement element, bool *matches, Datum q, IndexTuple qtup, ScanKeyData *keyData, Relation index, FmgrInfo **procinfo, Oid *collation)
-=======
-GetElementDistance(char *base, HnswElement element, Datum q, HnswSupport * support)
->>>>>>> 32ab27d7
+GetElementDistance(char *base, HnswElement element, bool *matches, Datum q, IndexTuple qtup, ScanKeyData *keyData, Relation index, HnswSupport * support)
 {
 	Datum		value = HnswGetValue(base, element);
 	IndexTuple	itup = HnswPtrAccess(base, element->itup);
 
-<<<<<<< HEAD
-	return HnswGetDistance(itup, value, q, qtup, keyData, index, procinfo, collation, matches);
-=======
-	return HnswGetDistance(q, value, support);
->>>>>>> 32ab27d7
+	return HnswGetDistance(itup, value, q, qtup, keyData, index, support, matches);
 }
 
 /*
  * Create a candidate for the entry point
  */
 HnswSearchCandidate *
-<<<<<<< HEAD
-HnswEntryCandidate(char *base, HnswElement entryPoint, Datum q, IndexTuple qtup, ScanKeyData *keyData, Relation index, FmgrInfo **procinfo, Oid *collation, bool loadVec, bool inMemory)
-=======
-HnswEntryCandidate(char *base, HnswElement entryPoint, Datum q, Relation index, HnswSupport * support, bool loadVec)
->>>>>>> 32ab27d7
+HnswEntryCandidate(char *base, HnswElement entryPoint, Datum q, IndexTuple qtup, ScanKeyData *keyData, Relation index, HnswSupport * support, bool loadVec, bool inMemory)
 {
 	HnswSearchCandidate *sc = palloc(sizeof(HnswSearchCandidate));
 
 	HnswPtrStore(base, sc->element, entryPoint);
 	if (inMemory)
-<<<<<<< HEAD
-		sc->distance = GetElementDistance(base, entryPoint, &sc->matches, q, qtup, keyData, index, procinfo, collation);
+		sc->distance = GetElementDistance(base, entryPoint, &sc->matches, q, qtup, keyData, index, support);
 	else
-		HnswLoadElement(entryPoint, &sc->distance, &sc->matches, &q, qtup, keyData, index, procinfo, collation, loadVec, NULL);
-=======
-		sc->distance = GetElementDistance(base, entryPoint, q, support);
-	else
-		HnswLoadElement(entryPoint, &sc->distance, &q, index, support, loadVec, NULL);
->>>>>>> 32ab27d7
+		HnswLoadElement(entryPoint, &sc->distance, &sc->matches, &q, qtup, keyData, index, support, loadVec, NULL);
 	return sc;
 }
 
@@ -1035,11 +983,7 @@
  * Algorithm 2 from paper
  */
 List *
-<<<<<<< HEAD
-HnswSearchLayer(char *base, Datum q, IndexTuple qtup, ScanKeyData *keyData, List *ep, int ef, int lc, Relation index, FmgrInfo **procinfo, Oid *collation, int m, bool inserting, HnswElement skipElement, bool inMemory)
-=======
-HnswSearchLayer(char *base, Datum q, List *ep, int ef, int lc, Relation index, HnswSupport * support, int m, bool inserting, HnswElement skipElement)
->>>>>>> 32ab27d7
+HnswSearchLayer(char *base, Datum q, IndexTuple qtup, ScanKeyData *keyData, List *ep, int ef, int lc, Relation index, HnswSupport * support, int m, bool inserting, HnswElement skipElement, bool inMemory)
 {
 	List	   *w = NIL;
 	pairingheap *C = pairingheap_allocate(CompareNearestCandidates, NULL);
@@ -1117,11 +1061,7 @@
 			if (inMemory)
 			{
 				eElement = unvisited[i].element;
-<<<<<<< HEAD
-				eDistance = GetElementDistance(base, eElement, &eMatches, q, qtup, keyData, index, procinfo, collation);
-=======
-				eDistance = GetElementDistance(base, eElement, q, support);
->>>>>>> 32ab27d7
+				eDistance = GetElementDistance(base, eElement, &eMatches, q, qtup, keyData, index, support);
 			}
 			else
 			{
@@ -1131,11 +1071,7 @@
 
 				/* Avoid any allocations if not adding */
 				eElement = NULL;
-<<<<<<< HEAD
-				HnswLoadElementImpl(blkno, offno, &eDistance, &eMatches, &q, qtup, keyData, index, procinfo, collation, inserting, alwaysAdd ? NULL : &f->distance, &eElement);
-=======
-				HnswLoadElementImpl(blkno, offno, &eDistance, &q, index, support, inserting, alwaysAdd ? NULL : &f->distance, &eElement);
->>>>>>> 32ab27d7
+				HnswLoadElementImpl(blkno, offno, &eDistance, &eMatches, &q, qtup, keyData, index, support, inserting, alwaysAdd ? NULL : &f->distance, &eElement);
 
 				if (eElement == NULL)
 					continue;
@@ -1241,11 +1177,7 @@
  * Check if an element is closer to q than any element from R
  */
 static bool
-<<<<<<< HEAD
-CheckElementCloser(char *base, HnswCandidate * e, List *r, Relation index, FmgrInfo **procinfo, Oid *collation)
-=======
-CheckElementCloser(char *base, HnswCandidate * e, List *r, HnswSupport * support)
->>>>>>> 32ab27d7
+CheckElementCloser(char *base, HnswCandidate * e, List *r, Relation index, HnswSupport * support)
 {
 	HnswElement eElement = HnswPtrAccess(base, e->element);
 	Datum		eValue = HnswGetValue(base, eElement);
@@ -1257,13 +1189,9 @@
 		HnswCandidate *ri = lfirst(lc2);
 		HnswElement riElement = HnswPtrAccess(base, ri->element);
 		Datum		riValue = HnswGetValue(base, riElement);
-<<<<<<< HEAD
 		IndexTuple	ritup = HnswPtrAccess(base, riElement->itup);
 		bool		matches;
-		float		distance = HnswGetDistance(etup, eValue, riValue, ritup, NULL, index, procinfo, collation, &matches);
-=======
-		float		distance = HnswGetDistance(eValue, riValue, support);
->>>>>>> 32ab27d7
+		float		distance = HnswGetDistance(etup, eValue, riValue, ritup, NULL, index, support, &matches);
 
 		if (distance <= e->distance)
 			return false;
@@ -1276,11 +1204,7 @@
  * Algorithm 4 from paper
  */
 static List *
-<<<<<<< HEAD
-SelectNeighbors(char *base, List *c, int lm, Relation index, FmgrInfo **procinfo, Oid *collation, bool *closerSet, HnswCandidate * newCandidate, HnswCandidate * *pruned, bool sortCandidates)
-=======
-SelectNeighbors(char *base, List *c, int lm, HnswSupport * support, bool *closerSet, HnswCandidate * newCandidate, HnswCandidate * *pruned, bool sortCandidates)
->>>>>>> 32ab27d7
+SelectNeighbors(char *base, List *c, int lm, Relation index, HnswSupport * support, bool *closerSet, HnswCandidate * newCandidate, HnswCandidate * *pruned, bool sortCandidates)
 {
 	List	   *r = NIL;
 	List	   *w = list_copy(c);
@@ -1314,11 +1238,7 @@
 
 		/* Use previous state of r and wd to skip work when possible */
 		if (mustCalculate)
-<<<<<<< HEAD
-			e->closer = CheckElementCloser(base, e, r, index, procinfo, collation);
-=======
-			e->closer = CheckElementCloser(base, e, r, support);
->>>>>>> 32ab27d7
+			e->closer = CheckElementCloser(base, e, r, index, support);
 		else if (list_length(added) > 0)
 		{
 			/* Keep Valgrind happy for in-memory, parallel builds */
@@ -1331,12 +1251,7 @@
 			 */
 			if (e->closer)
 			{
-<<<<<<< HEAD
-				e->closer = CheckElementCloser(base, e, added, index, procinfo, collation);
-=======
-				e->closer = CheckElementCloser(base, e, added, support);
->>>>>>> 32ab27d7
-
+				e->closer = CheckElementCloser(base, e, added, index, support);
 				if (!e->closer)
 					removedAny = true;
 			}
@@ -1348,11 +1263,7 @@
 				 */
 				if (removedAny)
 				{
-<<<<<<< HEAD
-					e->closer = CheckElementCloser(base, e, r, index, procinfo, collation);
-=======
-					e->closer = CheckElementCloser(base, e, r, support);
->>>>>>> 32ab27d7
+					e->closer = CheckElementCloser(base, e, r, index, support);
 					if (e->closer)
 						added = lappend(added, e);
 				}
@@ -1360,11 +1271,7 @@
 		}
 		else if (e == newCandidate)
 		{
-<<<<<<< HEAD
-			e->closer = CheckElementCloser(base, e, r, index, procinfo, collation);
-=======
-			e->closer = CheckElementCloser(base, e, r, support);
->>>>>>> 32ab27d7
+			e->closer = CheckElementCloser(base, e, r, index, support);
 			if (e->closer)
 				added = lappend(added, e);
 		}
@@ -1415,11 +1322,7 @@
  * Update connections
  */
 void
-<<<<<<< HEAD
-HnswUpdateConnection(char *base, HnswNeighborArray * neighbors, HnswElement newElement, float distance, int lm, int *updateIdx, Relation index, FmgrInfo **procinfo, Oid *collation)
-=======
 HnswUpdateConnection(char *base, HnswNeighborArray * neighbors, HnswElement newElement, float distance, int lm, int *updateIdx, Relation index, HnswSupport * support)
->>>>>>> 32ab27d7
 {
 	HnswCandidate newHc;
 
@@ -1445,11 +1348,7 @@
 			c = lappend(c, &neighbors->items[i]);
 		c = lappend(c, &newHc);
 
-<<<<<<< HEAD
-		SelectNeighbors(base, c, lm, index, procinfo, collation, &neighbors->closerSet, &newHc, &pruned, true);
-=======
-		SelectNeighbors(base, c, lm, support, &neighbors->closerSet, &newHc, &pruned, true);
->>>>>>> 32ab27d7
+		SelectNeighbors(base, c, lm, index, support, &neighbors->closerSet, &newHc, &pruned, true);
 
 		/* Should not happen */
 		if (pruned == NULL)
@@ -1520,11 +1419,7 @@
  * Algorithm 1 from paper
  */
 void
-<<<<<<< HEAD
-HnswFindElementNeighbors(char *base, HnswElement element, HnswElement entryPoint, Relation index, FmgrInfo **procinfo, Oid *collation, int m, int efConstruction, bool existing, bool inMemory)
-=======
-HnswFindElementNeighbors(char *base, HnswElement element, HnswElement entryPoint, Relation index, HnswSupport * support, int m, int efConstruction, bool existing)
->>>>>>> 32ab27d7
+HnswFindElementNeighbors(char *base, HnswElement element, HnswElement entryPoint, Relation index, HnswSupport * support, int m, int efConstruction, bool existing, bool inMemory)
 {
 	List	   *ep;
 	List	   *w;
@@ -1544,21 +1439,13 @@
 		return;
 
 	/* Get entry point and level */
-<<<<<<< HEAD
-	ep = list_make1(HnswEntryCandidate(base, entryPoint, q, qtup, keyData, index, procinfo, collation, true, inMemory));
-=======
-	ep = list_make1(HnswEntryCandidate(base, entryPoint, q, index, support, true));
->>>>>>> 32ab27d7
+	ep = list_make1(HnswEntryCandidate(base, entryPoint, q, qtup, keyData, index, support, true, inMemory));
 	entryLevel = entryPoint->level;
 
 	/* 1st phase: greedy search to insert level */
 	for (int lc = entryLevel; lc >= level + 1; lc--)
 	{
-<<<<<<< HEAD
-		w = HnswSearchLayer(base, q, qtup, keyData, ep, 1, lc, index, procinfo, collation, m, true, skipElement, inMemory);
-=======
-		w = HnswSearchLayer(base, q, ep, 1, lc, index, support, m, true, skipElement);
->>>>>>> 32ab27d7
+		w = HnswSearchLayer(base, q, qtup, keyData, ep, 1, lc, index, support, m, true, skipElement, inMemory);
 		ep = w;
 	}
 
@@ -1577,11 +1464,7 @@
 		List	   *lw = NIL;
 		ListCell   *lc2;
 
-<<<<<<< HEAD
-		w = HnswSearchLayer(base, q, qtup, keyData, ep, efConstruction, lc, index, procinfo, collation, m, true, skipElement, inMemory);
-=======
-		w = HnswSearchLayer(base, q, ep, efConstruction, lc, index, support, m, true, skipElement);
->>>>>>> 32ab27d7
+		w = HnswSearchLayer(base, q, qtup, keyData, ep, efConstruction, lc, index, support, m, true, skipElement, inMemory);
 
 		/* Convert search candidates to candidates */
 		foreach(lc2, w)
@@ -1605,11 +1488,7 @@
 		 * sortCandidates to true for in-memory builds to enable closer
 		 * caching, but there does not seem to be a difference in performance.
 		 */
-<<<<<<< HEAD
-		neighbors = SelectNeighbors(base, lw, lm, index, procinfo, collation, &HnswGetNeighbors(base, element, lc)->closerSet, NULL, NULL, false);
-=======
-		neighbors = SelectNeighbors(base, lw, lm, support, &HnswGetNeighbors(base, element, lc)->closerSet, NULL, NULL, false);
->>>>>>> 32ab27d7
+		neighbors = SelectNeighbors(base, lw, lm, index, support, &HnswGetNeighbors(base, element, lc)->closerSet, NULL, NULL, false);
 
 		AddConnections(base, element, neighbors, lc);
 
