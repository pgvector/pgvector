#include "postgres.h"

#include <math.h>

#include "access/generic_xlog.h"
#include "catalog/pg_type.h"
#include "catalog/pg_type_d.h"
#include "fmgr.h"
#include "hnsw.h"
#include "lib/pairingheap.h"
#include "sparsevec.h"
#include "storage/bufmgr.h"
#include "utils/datum.h"
#include "utils/memdebug.h"
#include "utils/rel.h"

#if PG_VERSION_NUM >= 130000
#include "common/hashfn.h"
#else
#include "utils/hashutils.h"
#endif

#if PG_VERSION_NUM < 170000
static inline uint64
murmurhash64(uint64 data)
{
	uint64		h = data;

	h ^= h >> 33;
	h *= 0xff51afd7ed558ccd;
	h ^= h >> 33;
	h *= 0xc4ceb9fe1a85ec53;
	h ^= h >> 33;

	return h;
}
#endif

/* TID hash table */
static uint32
hash_tid(ItemPointerData tid)
{
	union
	{
		uint64		i;
		ItemPointerData tid;
	}			x;

	/* Initialize unused bytes */
	x.i = 0;
	x.tid = tid;

	return murmurhash64(x.i);
}

#define SH_PREFIX		tidhash
#define SH_ELEMENT_TYPE	TidHashEntry
#define SH_KEY_TYPE		ItemPointerData
#define	SH_KEY			tid
#define SH_HASH_KEY(tb, key)	hash_tid(key)
#define SH_EQUAL(tb, a, b)		ItemPointerEquals(&a, &b)
#define	SH_SCOPE		extern
#define SH_DEFINE
#include "lib/simplehash.h"

/* Pointer hash table */
static uint32
hash_pointer(uintptr_t ptr)
{
#if SIZEOF_VOID_P == 8
	return murmurhash64((uint64) ptr);
#else
	return murmurhash32((uint32) ptr);
#endif
}

#define SH_PREFIX		pointerhash
#define SH_ELEMENT_TYPE	PointerHashEntry
#define SH_KEY_TYPE		uintptr_t
#define	SH_KEY			ptr
#define SH_HASH_KEY(tb, key)	hash_pointer(key)
#define SH_EQUAL(tb, a, b)		(a == b)
#define	SH_SCOPE		extern
#define SH_DEFINE
#include "lib/simplehash.h"

/* Offset hash table */
static uint32
hash_offset(Size offset)
{
#if SIZEOF_SIZE_T == 8
	return murmurhash64((uint64) offset);
#else
	return murmurhash32((uint32) offset);
#endif
}

#define SH_PREFIX		offsethash
#define SH_ELEMENT_TYPE	OffsetHashEntry
#define SH_KEY_TYPE		Size
#define	SH_KEY			offset
#define SH_HASH_KEY(tb, key)	hash_offset(key)
#define SH_EQUAL(tb, a, b)		(a == b)
#define	SH_SCOPE		extern
#define SH_DEFINE
#include "lib/simplehash.h"

<<<<<<< HEAD
=======
typedef union
{
	pointerhash_hash *pointers;
	offsethash_hash *offsets;
	tidhash_hash *tids;
}			visited_hash;

typedef union
{
	HnswElement element;
	ItemPointerData indextid;
}			HnswUnvisited;

>>>>>>> f9d68a06
/*
 * Get the max number of connections in an upper layer for each element in the index
 */
int
HnswGetM(Relation index)
{
	HnswOptions *opts = (HnswOptions *) index->rd_options;

	if (opts)
		return opts->m;

	return HNSW_DEFAULT_M;
}

/*
 * Get the size of the dynamic candidate list in the index
 */
int
HnswGetEfConstruction(Relation index)
{
	HnswOptions *opts = (HnswOptions *) index->rd_options;

	if (opts)
		return opts->efConstruction;

	return HNSW_DEFAULT_EF_CONSTRUCTION;
}

/*
 * Get proc
 */
FmgrInfo *
HnswOptionalProcInfo(Relation index, uint16 procnum)
{
	if (!OidIsValid(index_getprocid(index, 1, procnum)))
		return NULL;

	return index_getprocinfo(index, 1, procnum);
}

/*
 * Normalize value
 */
Datum
HnswNormValue(const HnswTypeInfo * typeInfo, Oid collation, Datum value)
{
	return DirectFunctionCall1Coll(typeInfo->normalize, collation, value);
}

/*
 * Check if non-zero norm
 */
bool
HnswCheckNorm(FmgrInfo *procinfo, Oid collation, Datum value)
{
	return DatumGetFloat8(FunctionCall1Coll(procinfo, collation, value)) > 0;
}

/*
 * New buffer
 */
Buffer
HnswNewBuffer(Relation index, ForkNumber forkNum)
{
	Buffer		buf = ReadBufferExtended(index, forkNum, P_NEW, RBM_NORMAL, NULL);

	LockBuffer(buf, BUFFER_LOCK_EXCLUSIVE);
	return buf;
}

/*
 * Init page
 */
void
HnswInitPage(Buffer buf, Page page)
{
	PageInit(page, BufferGetPageSize(buf), sizeof(HnswPageOpaqueData));
	HnswPageGetOpaque(page)->nextblkno = InvalidBlockNumber;
	HnswPageGetOpaque(page)->page_id = HNSW_PAGE_ID;
}

/*
 * Allocate a neighbor array
 */
static HnswNeighborArray *
HnswInitNeighborArray(int lm, HnswAllocator * allocator)
{
	HnswNeighborArray *a = HnswAlloc(allocator, HNSW_NEIGHBOR_ARRAY_SIZE(lm));

	a->length = 0;
	a->closerSet = false;
	return a;
}

/*
 * Allocate neighbors
 */
void
HnswInitNeighbors(char *base, HnswElement element, int m, HnswAllocator * allocator)
{
	int			level = element->level;
	HnswNeighborArrayPtr *neighborList = (HnswNeighborArrayPtr *) HnswAlloc(allocator, sizeof(HnswNeighborArrayPtr) * (level + 1));

	HnswPtrStore(base, element->neighbors, neighborList);

	for (int lc = 0; lc <= level; lc++)
		HnswPtrStore(base, neighborList[lc], HnswInitNeighborArray(HnswGetLayerM(m, lc), allocator));
}

/*
 * Allocate memory from the allocator
 */
void *
HnswAlloc(HnswAllocator * allocator, Size size)
{
	if (allocator)
		return (*(allocator)->alloc) (size, (allocator)->state);

	return palloc(size);
}

/*
 * Allocate an element
 */
HnswElement
HnswInitElement(char *base, ItemPointer heaptid, int m, double ml, int maxLevel, HnswAllocator * allocator)
{
	HnswElement element = HnswAlloc(allocator, sizeof(HnswElementData));

	int			level = (int) (-log(RandomDouble()) * ml);

	/* Cap level */
	if (level > maxLevel)
		level = maxLevel;

	element->heaptidsLength = 0;
	HnswAddHeapTid(element, heaptid);

	element->level = level;
	element->deleted = 0;

	HnswInitNeighbors(base, element, m, allocator);

	HnswPtrStore(base, element->value, (Pointer) NULL);

	return element;
}

/*
 * Add a heap TID to an element
 */
void
HnswAddHeapTid(HnswElement element, ItemPointer heaptid)
{
	element->heaptids[element->heaptidsLength++] = *heaptid;
}

/*
 * Allocate an element from block and offset numbers
 */
HnswElement
HnswInitElementFromBlock(BlockNumber blkno, OffsetNumber offno)
{
	HnswElement element = palloc(sizeof(HnswElementData));
	char	   *base = NULL;

	element->blkno = blkno;
	element->offno = offno;
	HnswPtrStore(base, element->neighbors, (HnswNeighborArrayPtr *) NULL);
	HnswPtrStore(base, element->value, (Pointer) NULL);
	return element;
}

/*
 * Get the metapage info
 */
void
HnswGetMetaPageInfo(Relation index, int *m, HnswElement * entryPoint)
{
	Buffer		buf;
	Page		page;
	HnswMetaPage metap;

	buf = ReadBuffer(index, HNSW_METAPAGE_BLKNO);
	LockBuffer(buf, BUFFER_LOCK_SHARE);
	page = BufferGetPage(buf);
	metap = HnswPageGetMeta(page);

	if (unlikely(metap->magicNumber != HNSW_MAGIC_NUMBER))
		elog(ERROR, "hnsw index is not valid");

	if (m != NULL)
		*m = metap->m;

	if (entryPoint != NULL)
	{
		if (BlockNumberIsValid(metap->entryBlkno))
		{
			*entryPoint = HnswInitElementFromBlock(metap->entryBlkno, metap->entryOffno);
			(*entryPoint)->level = metap->entryLevel;
		}
		else
			*entryPoint = NULL;
	}

	UnlockReleaseBuffer(buf);
}

/*
 * Get the entry point
 */
HnswElement
HnswGetEntryPoint(Relation index)
{
	HnswElement entryPoint;

	HnswGetMetaPageInfo(index, NULL, &entryPoint);

	return entryPoint;
}

/*
 * Update the metapage info
 */
static void
HnswUpdateMetaPageInfo(Page page, int updateEntry, HnswElement entryPoint, BlockNumber insertPage)
{
	HnswMetaPage metap = HnswPageGetMeta(page);

	if (updateEntry)
	{
		if (entryPoint == NULL)
		{
			metap->entryBlkno = InvalidBlockNumber;
			metap->entryOffno = InvalidOffsetNumber;
			metap->entryLevel = -1;
		}
		else if (entryPoint->level > metap->entryLevel || updateEntry == HNSW_UPDATE_ENTRY_ALWAYS)
		{
			metap->entryBlkno = entryPoint->blkno;
			metap->entryOffno = entryPoint->offno;
			metap->entryLevel = entryPoint->level;
		}
	}

	if (BlockNumberIsValid(insertPage))
		metap->insertPage = insertPage;
}

/*
 * Update the metapage
 */
void
HnswUpdateMetaPage(Relation index, int updateEntry, HnswElement entryPoint, BlockNumber insertPage, ForkNumber forkNum, bool building)
{
	Buffer		buf;
	Page		page;
	GenericXLogState *state;

	buf = ReadBufferExtended(index, forkNum, HNSW_METAPAGE_BLKNO, RBM_NORMAL, NULL);
	LockBuffer(buf, BUFFER_LOCK_EXCLUSIVE);
	if (building)
	{
		state = NULL;
		page = BufferGetPage(buf);
	}
	else
	{
		state = GenericXLogStart(index);
		page = GenericXLogRegisterBuffer(state, buf, 0);
	}

	HnswUpdateMetaPageInfo(page, updateEntry, entryPoint, insertPage);

	if (building)
		MarkBufferDirty(buf);
	else
		GenericXLogFinish(state);
	UnlockReleaseBuffer(buf);
}

/*
 * Set element tuple, except for neighbor info
 */
void
HnswSetElementTuple(char *base, HnswElementTuple etup, HnswElement element)
{
	Pointer		valuePtr = HnswPtrAccess(base, element->value);

	etup->type = HNSW_ELEMENT_TUPLE_TYPE;
	etup->level = element->level;
	etup->deleted = 0;
	for (int i = 0; i < HNSW_HEAPTIDS; i++)
	{
		if (i < element->heaptidsLength)
			etup->heaptids[i] = element->heaptids[i];
		else
			ItemPointerSetInvalid(&etup->heaptids[i]);
	}
	memcpy(&etup->data, valuePtr, VARSIZE_ANY(valuePtr));
}

/*
 * Set neighbor tuple
 */
void
HnswSetNeighborTuple(char *base, HnswNeighborTuple ntup, HnswElement e, int m)
{
	int			idx = 0;

	ntup->type = HNSW_NEIGHBOR_TUPLE_TYPE;

	for (int lc = e->level; lc >= 0; lc--)
	{
		HnswNeighborArray *neighbors = HnswGetNeighbors(base, e, lc);
		int			lm = HnswGetLayerM(m, lc);

		for (int i = 0; i < lm; i++)
		{
			ItemPointer indextid = &ntup->indextids[idx++];

			if (i < neighbors->length)
			{
				HnswCandidate *hc = &neighbors->items[i];
				HnswElement hce = HnswPtrAccess(base, hc->element);

				ItemPointerSet(indextid, hce->blkno, hce->offno);
			}
			else
				ItemPointerSetInvalid(indextid);
		}
	}

	ntup->count = idx;
}

/*
 * Load neighbors from page
 */
static void
LoadNeighborsFromPage(HnswElement element, Relation index, Page page, int m)
{
	char	   *base = NULL;

	HnswNeighborTuple ntup = (HnswNeighborTuple) PageGetItem(page, PageGetItemId(page, element->neighborOffno));
	int			neighborCount = (element->level + 2) * m;

	Assert(HnswIsNeighborTuple(ntup));

	HnswInitNeighbors(base, element, m, NULL);

	/* Ensure expected neighbors */
	if (ntup->count != neighborCount)
		return;

	for (int i = 0; i < neighborCount; i++)
	{
		HnswElement e;
		int			level;
		HnswCandidate *hc;
		ItemPointer indextid;
		HnswNeighborArray *neighbors;

		indextid = &ntup->indextids[i];

		if (!ItemPointerIsValid(indextid))
			continue;

		e = HnswInitElementFromBlock(ItemPointerGetBlockNumber(indextid), ItemPointerGetOffsetNumber(indextid));

		/* Calculate level based on offset */
		level = element->level - i / m;
		if (level < 0)
			level = 0;

		neighbors = HnswGetNeighbors(base, element, level);
		hc = &neighbors->items[neighbors->length++];
		HnswPtrStore(base, hc->element, e);
	}
}

/*
 * Load neighbors
 */
void
HnswLoadNeighbors(HnswElement element, Relation index, int m)
{
	Buffer		buf;
	Page		page;

	buf = ReadBuffer(index, element->neighborPage);
	LockBuffer(buf, BUFFER_LOCK_SHARE);
	page = BufferGetPage(buf);

	LoadNeighborsFromPage(element, index, page, m);

	UnlockReleaseBuffer(buf);
}

/*
 * Load an element from a tuple
 */
void
HnswLoadElementFromTuple(HnswElement element, HnswElementTuple etup, bool loadHeaptids, bool loadVec)
{
	element->level = etup->level;
	element->deleted = etup->deleted;
	element->neighborPage = ItemPointerGetBlockNumber(&etup->neighbortid);
	element->neighborOffno = ItemPointerGetOffsetNumber(&etup->neighbortid);
	element->heaptidsLength = 0;

	if (loadHeaptids)
	{
		for (int i = 0; i < HNSW_HEAPTIDS; i++)
		{
			/* Can stop at first invalid */
			if (!ItemPointerIsValid(&etup->heaptids[i]))
				break;

			HnswAddHeapTid(element, &etup->heaptids[i]);
		}
	}

	if (loadVec)
	{
		char	   *base = NULL;
		Datum		value = datumCopy(PointerGetDatum(&etup->data), false, -1);

		HnswPtrStore(base, element->value, DatumGetPointer(value));
	}
}

/*
 * Load an element and optionally get its distance from q
 */
static void
HnswLoadElementImpl(BlockNumber blkno, OffsetNumber offno, float *distance, Datum *q, Relation index, FmgrInfo *procinfo, Oid collation, bool loadVec, float *maxDistance, HnswElement * element)
{
	Buffer		buf;
	Page		page;
	HnswElementTuple etup;

	/* Read vector */
	buf = ReadBuffer(index, blkno);
	LockBuffer(buf, BUFFER_LOCK_SHARE);
	page = BufferGetPage(buf);

	etup = (HnswElementTuple) PageGetItem(page, PageGetItemId(page, offno));

	Assert(HnswIsElementTuple(etup));

	/* Calculate distance */
	if (distance != NULL)
	{
		if (DatumGetPointer(*q) == NULL)
			*distance = 0;
		else
			*distance = (float) DatumGetFloat8(FunctionCall2Coll(procinfo, collation, *q, PointerGetDatum(&etup->data)));
	}

	/* Load element */
	if (distance == NULL || maxDistance == NULL || *distance < *maxDistance)
	{
		if (*element == NULL)
			*element = HnswInitElementFromBlock(blkno, offno);

		HnswLoadElementFromTuple(*element, etup, true, loadVec);
	}

	UnlockReleaseBuffer(buf);
}

/*
 * Load an element and optionally get its distance from q
 */
void
HnswLoadElement(HnswElement element, float *distance, Datum *q, Relation index, FmgrInfo *procinfo, Oid collation, bool loadVec, float *maxDistance)
{
	HnswLoadElementImpl(element->blkno, element->offno, distance, q, index, procinfo, collation, loadVec, maxDistance, &element);
}

/*
 * Get the distance for an element
 */
static float
GetElementDistance(char *base, HnswElement element, Datum q, FmgrInfo *procinfo, Oid collation)
{
	Datum		value = HnswGetValue(base, element);

	return DatumGetFloat8(FunctionCall2Coll(procinfo, collation, q, value));
}

/*
 * Create a candidate for the entry point
 */
HnswCandidate *
HnswEntryCandidate(char *base, HnswElement entryPoint, Datum q, Relation index, FmgrInfo *procinfo, Oid collation, bool loadVec)
{
	HnswCandidate *hc = palloc(sizeof(HnswCandidate));

	HnswPtrStore(base, hc->element, entryPoint);
	if (index == NULL)
		hc->distance = GetElementDistance(base, entryPoint, q, procinfo, collation);
	else
		HnswLoadElement(entryPoint, &hc->distance, &q, index, procinfo, collation, loadVec, NULL);
	return hc;
}

#define HnswGetPairingHeapCandidate(membername, ptr) (pairingheap_container(HnswPairingHeapNode, membername, ptr)->inner)
#define HnswGetPairingHeapCandidateConst(membername, ptr) (pairingheap_const_container(HnswPairingHeapNode, membername, ptr)->inner)

/*
 * Compare candidate distances
 */
static int
CompareNearestCandidates(const pairingheap_node *a, const pairingheap_node *b, void *arg)
{
	if (HnswGetPairingHeapCandidateConst(c_node, a)->distance < HnswGetPairingHeapCandidateConst(c_node, b)->distance)
		return 1;

	if (HnswGetPairingHeapCandidateConst(c_node, a)->distance > HnswGetPairingHeapCandidateConst(c_node, b)->distance)
		return -1;

	return 0;
}

/*
 * Compare candidate distances
 */
static int
CompareFurthestCandidates(const pairingheap_node *a, const pairingheap_node *b, void *arg)
{
	if (HnswGetPairingHeapCandidateConst(w_node, a)->distance < HnswGetPairingHeapCandidateConst(w_node, b)->distance)
		return -1;

	if (HnswGetPairingHeapCandidateConst(w_node, a)->distance > HnswGetPairingHeapCandidateConst(w_node, b)->distance)
		return 1;

	return 0;
}

/*
 * Create a pairing heap node for a candidate
 */
static HnswPairingHeapNode *
CreatePairingHeapNode(HnswCandidate * c)
{
	HnswPairingHeapNode *node = palloc(sizeof(HnswPairingHeapNode));

	node->inner = c;
	return node;
}

/*
 * Init visited
 */
static inline void
InitVisited(char *base, visited_hash * v, Relation index, int ef, int m)
{
	if (index != NULL)
		v->tids = tidhash_create(CurrentMemoryContext, ef * m * 2, NULL);
	else if (base != NULL)
		v->offsets = offsethash_create(CurrentMemoryContext, ef * m * 2, NULL);
	else
		v->pointers = pointerhash_create(CurrentMemoryContext, ef * m * 2, NULL);
}

/*
 * Add to visited
 */
static inline void
AddToVisited(char *base, visited_hash * v, HnswElementPtr elementPtr, Relation index, bool *found)
{
	if (index != NULL)
	{
		HnswElement element = HnswPtrAccess(base, elementPtr);
		ItemPointerData indextid;

		ItemPointerSet(&indextid, element->blkno, element->offno);
		tidhash_insert(v->tids, indextid, found);
	}
	else if (base != NULL)
	{
#if PG_VERSION_NUM >= 130000
		HnswElement element = HnswPtrAccess(base, elementPtr);

		offsethash_insert_hash(v->offsets, HnswPtrOffset(elementPtr), element->hash, found);
#else
		offsethash_insert(v->offsets, HnswPtrOffset(elementPtr), found);
#endif
	}
	else
	{
#if PG_VERSION_NUM >= 130000
		HnswElement element = HnswPtrAccess(base, elementPtr);

		pointerhash_insert_hash(v->pointers, (uintptr_t) HnswPtrPointer(elementPtr), element->hash, found);
#else
		pointerhash_insert(v->pointers, (uintptr_t) HnswPtrPointer(elementPtr), found);
#endif
	}
}

/*
 * Count element towards ef
 */
static inline bool
CountElement(HnswElement skipElement, HnswElement e)
{
	if (skipElement == NULL)
		return true;

	/* Ensure does not access heaptidsLength during in-memory build */
	pg_memory_barrier();

	return e->heaptidsLength != 0;
}

/*
 * Load unvisited neighbors from memory
 */
static void
HnswLoadUnvisitedFromMemory(char *base, HnswElement element, HnswUnvisited * unvisited, int *unvisitedLength, visited_hash * v, int lc, HnswNeighborArray * neighborhoodData, Size neighborhoodSize)
{
	/* Get the neighborhood at layer lc */
	HnswNeighborArray *neighborhood = HnswGetNeighbors(base, element, lc);

	/* Copy neighborhood to local memory */
	LWLockAcquire(&element->lock, LW_SHARED);
	memcpy(neighborhoodData, neighborhood, neighborhoodSize);
	LWLockRelease(&element->lock);

	*unvisitedLength = 0;

	for (int i = 0; i < neighborhoodData->length; i++)
	{
		HnswCandidate *hc = &neighborhoodData->items[i];
		bool		found;

		AddToVisited(base, v, hc->element, NULL, &found);

		if (!found)
			unvisited[(*unvisitedLength)++].element = HnswPtrAccess(base, hc->element);
	}
}

/*
 * Load unvisited neighbors from disk
 */
static void
HnswLoadUnvisitedFromDisk(HnswElement element, HnswUnvisited * unvisited, int *unvisitedLength, visited_hash * v, Relation index, int m, int lm, int lc)
{
	Buffer		buf;
	Page		page;
	HnswNeighborTuple ntup;
	int			start;
	ItemPointerData indextids[HNSW_MAX_M * 2];

	buf = ReadBuffer(index, element->neighborPage);
	LockBuffer(buf, BUFFER_LOCK_SHARE);
	page = BufferGetPage(buf);

	ntup = (HnswNeighborTuple) PageGetItem(page, PageGetItemId(page, element->neighborOffno));
	start = (element->level - lc) * m;

	/* Copy to minimize lock time */
	memcpy(&indextids, ntup->indextids + start, lm * sizeof(ItemPointerData));

	UnlockReleaseBuffer(buf);

	*unvisitedLength = 0;

	for (int i = 0; i < lm; i++)
	{
		ItemPointer indextid = &indextids[i];
		bool		found;

		if (!ItemPointerIsValid(indextid))
			break;

		tidhash_insert(v->tids, *indextid, &found);

		if (!found)
			unvisited[(*unvisitedLength)++].indextid = *indextid;
	}
}

/*
 * Algorithm 2 from paper
 */
List *
HnswSearchLayer(char *base, Datum q, List *ep, int ef, int lc, Relation index, FmgrInfo *procinfo, Oid collation, int m, bool inserting, HnswElement skipElement, visited_hash * v, List **discarded, bool initVisited)
{
	List	   *w = NIL;
	pairingheap *C = pairingheap_allocate(CompareNearestCandidates, NULL);
	pairingheap *W = pairingheap_allocate(CompareFurthestCandidates, NULL);
	int			wlen = 0;
	visited_hash v2;
	ListCell   *lc2;
	HnswNeighborArray *neighborhoodData = NULL;
	Size		neighborhoodSize = 0;
	int			lm = HnswGetLayerM(m, lc);
	HnswUnvisited *unvisited = palloc(lm * sizeof(HnswUnvisited));
	int			unvisitedLength;

	if (v == NULL)
		v = &v2;

	if (initVisited)
		InitVisited(base, v, index, ef, m);

	/* Create local memory for neighborhood if needed */
	if (index == NULL)
	{
		neighborhoodSize = HNSW_NEIGHBOR_ARRAY_SIZE(lm);
		neighborhoodData = palloc(neighborhoodSize);
	}

	/* Add entry points to v, C, and W */
	foreach(lc2, ep)
	{
		HnswCandidate *hc = (HnswCandidate *) lfirst(lc2);
		bool		found;
		HnswPairingHeapNode *node;

<<<<<<< HEAD
		AddToVisited(base, v, hc, index, &found);
=======
		AddToVisited(base, &v, hc->element, index, &found);
>>>>>>> f9d68a06

		node = CreatePairingHeapNode(hc);
		pairingheap_add(C, &node->c_node);
		pairingheap_add(W, &node->w_node);

		/*
		 * Do not count elements being deleted towards ef when vacuuming. It
		 * would be ideal to do this for inserts as well, but this could
		 * affect insert performance.
		 */
		if (CountElement(skipElement, HnswPtrAccess(base, hc->element)))
			wlen++;
	}

	while (!pairingheap_is_empty(C))
	{
		HnswCandidate *c = HnswGetPairingHeapCandidate(c_node, pairingheap_remove_first(C));
		HnswCandidate *f = HnswGetPairingHeapCandidate(w_node, pairingheap_first(W));
		HnswElement cElement;

		if (c->distance > f->distance)
			break;

		cElement = HnswPtrAccess(base, c->element);

		if (index == NULL)
			HnswLoadUnvisitedFromMemory(base, cElement, unvisited, &unvisitedLength, &v, lc, neighborhoodData, neighborhoodSize);
		else
			HnswLoadUnvisitedFromDisk(cElement, unvisited, &unvisitedLength, &v, index, m, lm, lc);

		for (int i = 0; i < unvisitedLength; i++)
		{
			HnswElement eElement;
			HnswCandidate *e;
			HnswPairingHeapNode *node;
			float		eDistance;
			bool		alwaysAdd = wlen < ef;

<<<<<<< HEAD
			AddToVisited(base, v, e, index, &visited);
=======
			f = HnswGetPairingHeapCandidate(w_node, pairingheap_first(W));
>>>>>>> f9d68a06

			if (index == NULL)
			{
				eElement = unvisited[i].element;
				eDistance = GetElementDistance(base, eElement, q, procinfo, collation);

				if (!(eDistance < f->distance || alwaysAdd))
					continue;
			}
			else
			{
				ItemPointer indextid = &unvisited[i].indextid;
				BlockNumber blkno = ItemPointerGetBlockNumber(indextid);
				OffsetNumber offno = ItemPointerGetOffsetNumber(indextid);

<<<<<<< HEAD
				if (index == NULL)
					eDistance = GetCandidateDistance(base, e, q, procinfo, collation);
				else
					HnswLoadElement(eElement, &eDistance, &q, index, procinfo, collation, inserting, alwaysAdd || discarded != NULL ? NULL : &f->distance);

				if (eDistance < f->distance || alwaysAdd)
				{
					HnswCandidate *ec;

					Assert(!eElement->deleted);
					Assert(eElement->level >= lc);

					/* Make robust to issues */
					if (eElement->level < lc)
						continue;

					/* Copy e */
					ec = palloc(sizeof(HnswCandidate));
					HnswPtrStore(base, ec->element, eElement);
					ec->distance = eDistance;

					pairingheap_add(C, &(CreatePairingHeapNode(ec)->ph_node));
					pairingheap_add(W, &(CreatePairingHeapNode(ec)->ph_node));

					/*
					 * Do not count elements being deleted towards ef when
					 * vacuuming. It would be ideal to do this for inserts as
					 * well, but this could affect insert performance.
					 */
					if (CountElement(base, skipElement, e))
					{
						wlen++;

						/* No need to decrement wlen */
						if (wlen > ef)
						{
							HnswCandidate *hc = ((HnswPairingHeapNode *) pairingheap_remove_first(W))->inner;

							if (discarded != NULL)
								*discarded = lappend(*discarded, hc);
						}
					}
				}
				else if (discarded != NULL)
				{
					HnswCandidate *ec;

					/* Copy e */
					ec = palloc(sizeof(HnswCandidate));
					HnswPtrStore(base, ec->element, eElement);
					ec->distance = eDistance;

					*discarded = lappend(*discarded, ec);
				}
=======
				/* Avoid any allocations if not adding */
				eElement = NULL;
				HnswLoadElementImpl(blkno, offno, &eDistance, &q, index, procinfo, collation, inserting, alwaysAdd ? NULL : &f->distance, &eElement);

				if (eElement == NULL)
					continue;
			}

			Assert(!eElement->deleted);

			/* Make robust to issues */
			if (eElement->level < lc)
				continue;

			/* Create a new candidate */
			e = palloc(sizeof(HnswCandidate));
			HnswPtrStore(base, e->element, eElement);
			e->distance = eDistance;

			node = CreatePairingHeapNode(e);
			pairingheap_add(C, &node->c_node);
			pairingheap_add(W, &node->w_node);

			/*
			 * Do not count elements being deleted towards ef when vacuuming.
			 * It would be ideal to do this for inserts as well, but this
			 * could affect insert performance.
			 */
			if (CountElement(skipElement, eElement))
			{
				wlen++;

				/* No need to decrement wlen */
				if (wlen > ef)
					pairingheap_remove_first(W);
>>>>>>> f9d68a06
			}
		}
	}

	/* Add each element of W to w */
	while (!pairingheap_is_empty(W))
	{
		HnswCandidate *hc = HnswGetPairingHeapCandidate(w_node, pairingheap_remove_first(W));

		w = lappend(w, hc);
	}

	return w;
}

/*
 * Compare candidate distances with pointer tie-breaker
 */
static int
#if PG_VERSION_NUM >= 130000
CompareCandidateDistances(const ListCell *a, const ListCell *b)
{
	HnswCandidate *hca = lfirst(a);
	HnswCandidate *hcb = lfirst(b);
#else
CompareCandidateDistances(const void *a, const void *b)
{
	HnswCandidate *hca = lfirst(*(ListCell **) a);
	HnswCandidate *hcb = lfirst(*(ListCell **) b);
#endif

	if (hca->distance < hcb->distance)
		return 1;

	if (hca->distance > hcb->distance)
		return -1;

	if (HnswPtrPointer(hca->element) < HnswPtrPointer(hcb->element))
		return 1;

	if (HnswPtrPointer(hca->element) > HnswPtrPointer(hcb->element))
		return -1;

	return 0;
}

/*
 * Compare candidate distances with offset tie-breaker
 */
static int
#if PG_VERSION_NUM >= 130000
CompareCandidateDistancesOffset(const ListCell *a, const ListCell *b)
{
	HnswCandidate *hca = lfirst(a);
	HnswCandidate *hcb = lfirst(b);
#else
CompareCandidateDistancesOffset(const void *a, const void *b)
{
	HnswCandidate *hca = lfirst(*(ListCell **) a);
	HnswCandidate *hcb = lfirst(*(ListCell **) b);
#endif

	if (hca->distance < hcb->distance)
		return 1;

	if (hca->distance > hcb->distance)
		return -1;

	if (HnswPtrOffset(hca->element) < HnswPtrOffset(hcb->element))
		return 1;

	if (HnswPtrOffset(hca->element) > HnswPtrOffset(hcb->element))
		return -1;

	return 0;
}

/*
 * Calculate the distance between elements
 */
static float
HnswGetDistance(char *base, HnswElement a, HnswElement b, FmgrInfo *procinfo, Oid collation)
{
	Datum		aValue = HnswGetValue(base, a);
	Datum		bValue = HnswGetValue(base, b);

	return DatumGetFloat8(FunctionCall2Coll(procinfo, collation, aValue, bValue));
}

/*
 * Check if an element is closer to q than any element from R
 */
static bool
CheckElementCloser(char *base, HnswCandidate * e, List *r, FmgrInfo *procinfo, Oid collation)
{
	HnswElement eElement = HnswPtrAccess(base, e->element);
	ListCell   *lc2;

	foreach(lc2, r)
	{
		HnswCandidate *ri = lfirst(lc2);
		HnswElement riElement = HnswPtrAccess(base, ri->element);
		float		distance = HnswGetDistance(base, eElement, riElement, procinfo, collation);

		if (distance <= e->distance)
			return false;
	}

	return true;
}

/*
 * Algorithm 4 from paper
 */
static List *
SelectNeighbors(char *base, List *c, int lm, int lc, FmgrInfo *procinfo, Oid collation, HnswElement e2, HnswCandidate * newCandidate, HnswCandidate * *pruned, bool sortCandidates)
{
	List	   *r = NIL;
	List	   *w = list_copy(c);
	HnswCandidate **wd;
	int			wdlen = 0;
	int			wdoff = 0;
	HnswNeighborArray *neighbors = HnswGetNeighbors(base, e2, lc);
	bool		mustCalculate = !neighbors->closerSet;
	List	   *added = NIL;
	bool		removedAny = false;

	if (list_length(w) <= lm)
		return w;

	wd = palloc(sizeof(HnswCandidate *) * list_length(w));

	/* Ensure order of candidates is deterministic for closer caching */
	if (sortCandidates)
	{
		if (base == NULL)
			list_sort(w, CompareCandidateDistances);
		else
			list_sort(w, CompareCandidateDistancesOffset);
	}

	while (list_length(w) > 0 && list_length(r) < lm)
	{
		/* Assumes w is already ordered desc */
		HnswCandidate *e = llast(w);

		w = list_delete_last(w);

		/* Use previous state of r and wd to skip work when possible */
		if (mustCalculate)
			e->closer = CheckElementCloser(base, e, r, procinfo, collation);
		else if (list_length(added) > 0)
		{
			/* Keep Valgrind happy for in-memory, parallel builds */
			if (base != NULL)
				VALGRIND_MAKE_MEM_DEFINED(&e->closer, 1);

			/*
			 * If the current candidate was closer, we only need to compare it
			 * with the other candidates that we have added.
			 */
			if (e->closer)
			{
				e->closer = CheckElementCloser(base, e, added, procinfo, collation);

				if (!e->closer)
					removedAny = true;
			}
			else
			{
				/*
				 * If we have removed any candidates from closer, a candidate
				 * that was not closer earlier might now be.
				 */
				if (removedAny)
				{
					e->closer = CheckElementCloser(base, e, r, procinfo, collation);
					if (e->closer)
						added = lappend(added, e);
				}
			}
		}
		else if (e == newCandidate)
		{
			e->closer = CheckElementCloser(base, e, r, procinfo, collation);
			if (e->closer)
				added = lappend(added, e);
		}

		/* Keep Valgrind happy for in-memory, parallel builds */
		if (base != NULL)
			VALGRIND_MAKE_MEM_DEFINED(&e->closer, 1);

		if (e->closer)
			r = lappend(r, e);
		else
			wd[wdlen++] = e;
	}

	/* Cached value can only be used in future if sorted deterministically */
	neighbors->closerSet = sortCandidates;

	/* Keep pruned connections */
	while (wdoff < wdlen && list_length(r) < lm)
		r = lappend(r, wd[wdoff++]);

	/* Return pruned for update connections */
	if (pruned != NULL)
	{
		if (wdoff < wdlen)
			*pruned = wd[wdoff];
		else
			*pruned = linitial(w);
	}

	return r;
}

/*
 * Add connections
 */
static void
AddConnections(char *base, HnswElement element, List *neighbors, int lc)
{
	ListCell   *lc2;
	HnswNeighborArray *a = HnswGetNeighbors(base, element, lc);

	foreach(lc2, neighbors)
		a->items[a->length++] = *((HnswCandidate *) lfirst(lc2));
}

/*
 * Update connections
 */
void
HnswUpdateConnection(char *base, HnswElement element, HnswCandidate * hc, int lm, int lc, int *updateIdx, Relation index, FmgrInfo *procinfo, Oid collation)
{
	HnswElement hce = HnswPtrAccess(base, hc->element);
	HnswNeighborArray *currentNeighbors = HnswGetNeighbors(base, hce, lc);
	HnswCandidate hc2;

	HnswPtrStore(base, hc2.element, element);
	hc2.distance = hc->distance;

	if (currentNeighbors->length < lm)
	{
		currentNeighbors->items[currentNeighbors->length++] = hc2;

		/* Track update */
		if (updateIdx != NULL)
			*updateIdx = -2;
	}
	else
	{
		/* Shrink connections */
		HnswCandidate *pruned = NULL;

		/* Load elements on insert */
		if (index != NULL)
		{
			Datum		q = HnswGetValue(base, hce);

			for (int i = 0; i < currentNeighbors->length; i++)
			{
				HnswCandidate *hc3 = &currentNeighbors->items[i];
				HnswElement hc3Element = HnswPtrAccess(base, hc3->element);

				if (HnswPtrIsNull(base, hc3Element->value))
					HnswLoadElement(hc3Element, &hc3->distance, &q, index, procinfo, collation, true, NULL);
				else
					hc3->distance = GetElementDistance(base, hc3Element, q, procinfo, collation);

				/* Prune element if being deleted */
				if (hc3Element->heaptidsLength == 0)
				{
					pruned = &currentNeighbors->items[i];
					break;
				}
			}
		}

		if (pruned == NULL)
		{
			List	   *c = NIL;

			/* Add candidates */
			for (int i = 0; i < currentNeighbors->length; i++)
				c = lappend(c, &currentNeighbors->items[i]);
			c = lappend(c, &hc2);

			SelectNeighbors(base, c, lm, lc, procinfo, collation, hce, &hc2, &pruned, true);

			/* Should not happen */
			if (pruned == NULL)
				return;
		}

		/* Find and replace the pruned element */
		for (int i = 0; i < currentNeighbors->length; i++)
		{
			if (HnswPtrEqual(base, currentNeighbors->items[i].element, pruned->element))
			{
				currentNeighbors->items[i] = hc2;

				/* Track update */
				if (updateIdx != NULL)
					*updateIdx = i;

				break;
			}
		}
	}
}

/*
 * Remove elements being deleted or skipped
 */
static List *
RemoveElements(char *base, List *w, HnswElement skipElement)
{
	ListCell   *lc2;
	List	   *w2 = NIL;

	/* Ensure does not access heaptidsLength during in-memory build */
	pg_memory_barrier();

	foreach(lc2, w)
	{
		HnswCandidate *hc = (HnswCandidate *) lfirst(lc2);
		HnswElement hce = HnswPtrAccess(base, hc->element);

		/* Skip self for vacuuming update */
		if (skipElement != NULL && hce->blkno == skipElement->blkno && hce->offno == skipElement->offno)
			continue;

		if (hce->heaptidsLength != 0)
			w2 = lappend(w2, hc);
	}

	return w2;
}

#if PG_VERSION_NUM >= 130000
/*
 * Precompute hash
 */
static void
PrecomputeHash(char *base, HnswElement element)
{
	HnswElementPtr ptr;

	HnswPtrStore(base, ptr, element);

	if (base == NULL)
		element->hash = hash_pointer((uintptr_t) HnswPtrPointer(ptr));
	else
		element->hash = hash_offset(HnswPtrOffset(ptr));
}
#endif

/*
 * Algorithm 1 from paper
 */
void
HnswFindElementNeighbors(char *base, HnswElement element, HnswElement entryPoint, Relation index, FmgrInfo *procinfo, Oid collation, int m, int efConstruction, bool existing)
{
	List	   *ep;
	List	   *w;
	int			level = element->level;
	int			entryLevel;
	Datum		q = HnswGetValue(base, element);
	HnswElement skipElement = existing ? element : NULL;

#if PG_VERSION_NUM >= 130000
	/* Precompute hash */
	if (index == NULL)
		PrecomputeHash(base, element);
#endif

	/* No neighbors if no entry point */
	if (entryPoint == NULL)
		return;

	/* Get entry point and level */
	ep = list_make1(HnswEntryCandidate(base, entryPoint, q, index, procinfo, collation, true));
	entryLevel = entryPoint->level;

	/* 1st phase: greedy search to insert level */
	for (int lc = entryLevel; lc >= level + 1; lc--)
	{
		w = HnswSearchLayer(base, q, ep, 1, lc, index, procinfo, collation, m, true, skipElement, NULL, NULL, true);
		ep = w;
	}

	if (level > entryLevel)
		level = entryLevel;

	/* Add one for existing element */
	if (existing)
		efConstruction++;

	/* 2nd phase */
	for (int lc = level; lc >= 0; lc--)
	{
		int			lm = HnswGetLayerM(m, lc);
		List	   *neighbors;
		List	   *lw;

		w = HnswSearchLayer(base, q, ep, efConstruction, lc, index, procinfo, collation, m, true, skipElement, NULL, NULL, true);

		/* Elements being deleted or skipped can help with search */
		/* but should be removed before selecting neighbors */
		if (index != NULL)
			lw = RemoveElements(base, w, skipElement);
		else
			lw = w;

		/*
		 * Candidates are sorted, but not deterministically. Could set
		 * sortCandidates to true for in-memory builds to enable closer
		 * caching, but there does not seem to be a difference in performance.
		 */
		neighbors = SelectNeighbors(base, lw, lm, lc, procinfo, collation, element, NULL, NULL, false);

		AddConnections(base, element, neighbors, lc);

		ep = w;
	}
}

PGDLLEXPORT Datum l2_normalize(PG_FUNCTION_ARGS);
PGDLLEXPORT Datum halfvec_l2_normalize(PG_FUNCTION_ARGS);
PGDLLEXPORT Datum sparsevec_l2_normalize(PG_FUNCTION_ARGS);

static void
SparsevecCheckValue(Pointer v)
{
	SparseVector *vec = (SparseVector *) v;

	if (vec->nnz > HNSW_MAX_NNZ)
		elog(ERROR, "sparsevec cannot have more than %d non-zero elements for hnsw index", HNSW_MAX_NNZ);
}

/*
 * Get type info
 */
const		HnswTypeInfo *
HnswGetTypeInfo(Relation index)
{
	FmgrInfo   *procinfo = HnswOptionalProcInfo(index, HNSW_TYPE_INFO_PROC);

	if (procinfo == NULL)
	{
		static const HnswTypeInfo typeInfo = {
			.maxDimensions = HNSW_MAX_DIM,
			.normalize = l2_normalize,
			.checkValue = NULL
		};

		return (&typeInfo);
	}
	else
		return (const HnswTypeInfo *) DatumGetPointer(FunctionCall0Coll(procinfo, InvalidOid));
}

FUNCTION_PREFIX PG_FUNCTION_INFO_V1(hnsw_halfvec_support);
Datum
hnsw_halfvec_support(PG_FUNCTION_ARGS)
{
	static const HnswTypeInfo typeInfo = {
		.maxDimensions = HNSW_MAX_DIM * 2,
		.normalize = halfvec_l2_normalize,
		.checkValue = NULL
	};

	PG_RETURN_POINTER(&typeInfo);
};

FUNCTION_PREFIX PG_FUNCTION_INFO_V1(hnsw_bit_support);
Datum
hnsw_bit_support(PG_FUNCTION_ARGS)
{
	static const HnswTypeInfo typeInfo = {
		.maxDimensions = HNSW_MAX_DIM * 32,
		.normalize = NULL,
		.checkValue = NULL
	};

	PG_RETURN_POINTER(&typeInfo);
};

FUNCTION_PREFIX PG_FUNCTION_INFO_V1(hnsw_sparsevec_support);
Datum
hnsw_sparsevec_support(PG_FUNCTION_ARGS)
{
	static const HnswTypeInfo typeInfo = {
		.maxDimensions = SPARSEVEC_MAX_DIM,
		.normalize = sparsevec_l2_normalize,
		.checkValue = SparsevecCheckValue
	};

	PG_RETURN_POINTER(&typeInfo);
};<|MERGE_RESOLUTION|>--- conflicted
+++ resolved
@@ -105,22 +105,12 @@
 #define SH_DEFINE
 #include "lib/simplehash.h"
 
-<<<<<<< HEAD
-=======
-typedef union
-{
-	pointerhash_hash *pointers;
-	offsethash_hash *offsets;
-	tidhash_hash *tids;
-}			visited_hash;
-
 typedef union
 {
 	HnswElement element;
 	ItemPointerData indextid;
 }			HnswUnvisited;
 
->>>>>>> f9d68a06
 /*
  * Get the max number of connections in an upper layer for each element in the index
  */
@@ -846,11 +836,7 @@
 		bool		found;
 		HnswPairingHeapNode *node;
 
-<<<<<<< HEAD
-		AddToVisited(base, v, hc, index, &found);
-=======
-		AddToVisited(base, &v, hc->element, index, &found);
->>>>>>> f9d68a06
+		AddToVisited(base, v, hc->element, index, &found);
 
 		node = CreatePairingHeapNode(hc);
 		pairingheap_add(C, &node->c_node);
@@ -877,9 +863,9 @@
 		cElement = HnswPtrAccess(base, c->element);
 
 		if (index == NULL)
-			HnswLoadUnvisitedFromMemory(base, cElement, unvisited, &unvisitedLength, &v, lc, neighborhoodData, neighborhoodSize);
+			HnswLoadUnvisitedFromMemory(base, cElement, unvisited, &unvisitedLength, v, lc, neighborhoodData, neighborhoodSize);
 		else
-			HnswLoadUnvisitedFromDisk(cElement, unvisited, &unvisitedLength, &v, index, m, lm, lc);
+			HnswLoadUnvisitedFromDisk(cElement, unvisited, &unvisitedLength, v, index, m, lm, lc);
 
 		for (int i = 0; i < unvisitedLength; i++)
 		{
@@ -888,20 +874,16 @@
 			HnswPairingHeapNode *node;
 			float		eDistance;
 			bool		alwaysAdd = wlen < ef;
-
-<<<<<<< HEAD
-			AddToVisited(base, v, e, index, &visited);
-=======
+			bool		discard;
+
 			f = HnswGetPairingHeapCandidate(w_node, pairingheap_first(W));
->>>>>>> f9d68a06
 
 			if (index == NULL)
 			{
 				eElement = unvisited[i].element;
 				eDistance = GetElementDistance(base, eElement, q, procinfo, collation);
 
-				if (!(eDistance < f->distance || alwaysAdd))
-					continue;
+				discard = !(eDistance < f->distance || alwaysAdd);
 			}
 			else
 			{
@@ -909,71 +891,27 @@
 				BlockNumber blkno = ItemPointerGetBlockNumber(indextid);
 				OffsetNumber offno = ItemPointerGetOffsetNumber(indextid);
 
-<<<<<<< HEAD
-				if (index == NULL)
-					eDistance = GetCandidateDistance(base, e, q, procinfo, collation);
-				else
-					HnswLoadElement(eElement, &eDistance, &q, index, procinfo, collation, inserting, alwaysAdd || discarded != NULL ? NULL : &f->distance);
-
-				if (eDistance < f->distance || alwaysAdd)
-				{
-					HnswCandidate *ec;
-
-					Assert(!eElement->deleted);
-					Assert(eElement->level >= lc);
-
-					/* Make robust to issues */
-					if (eElement->level < lc)
-						continue;
-
-					/* Copy e */
-					ec = palloc(sizeof(HnswCandidate));
-					HnswPtrStore(base, ec->element, eElement);
-					ec->distance = eDistance;
-
-					pairingheap_add(C, &(CreatePairingHeapNode(ec)->ph_node));
-					pairingheap_add(W, &(CreatePairingHeapNode(ec)->ph_node));
-
-					/*
-					 * Do not count elements being deleted towards ef when
-					 * vacuuming. It would be ideal to do this for inserts as
-					 * well, but this could affect insert performance.
-					 */
-					if (CountElement(base, skipElement, e))
-					{
-						wlen++;
-
-						/* No need to decrement wlen */
-						if (wlen > ef)
-						{
-							HnswCandidate *hc = ((HnswPairingHeapNode *) pairingheap_remove_first(W))->inner;
-
-							if (discarded != NULL)
-								*discarded = lappend(*discarded, hc);
-						}
-					}
-				}
-				else if (discarded != NULL)
-				{
-					HnswCandidate *ec;
-
-					/* Copy e */
-					ec = palloc(sizeof(HnswCandidate));
-					HnswPtrStore(base, ec->element, eElement);
-					ec->distance = eDistance;
-
-					*discarded = lappend(*discarded, ec);
-				}
-=======
 				/* Avoid any allocations if not adding */
 				eElement = NULL;
-				HnswLoadElementImpl(blkno, offno, &eDistance, &q, index, procinfo, collation, inserting, alwaysAdd ? NULL : &f->distance, &eElement);
-
-				if (eElement == NULL)
-					continue;
+				HnswLoadElementImpl(blkno, offno, &eDistance, &q, index, procinfo, collation, inserting, alwaysAdd || discarded != NULL ? NULL : &f->distance, &eElement);
+
+				discard = eElement == NULL || !(eDistance < f->distance || alwaysAdd);
 			}
 
-			Assert(!eElement->deleted);
+			if (discard)
+			{
+				if (discarded != NULL)
+				{
+					/* Create a new candidate */
+					e = palloc(sizeof(HnswCandidate));
+					HnswPtrStore(base, e->element, eElement);
+					e->distance = eDistance;
+
+					*discarded = lappend(*discarded, e);
+				}
+
+				continue;
+			}
 
 			/* Make robust to issues */
 			if (eElement->level < lc)
@@ -999,8 +937,12 @@
 
 				/* No need to decrement wlen */
 				if (wlen > ef)
-					pairingheap_remove_first(W);
->>>>>>> f9d68a06
+				{
+					HnswCandidate *hc = HnswGetPairingHeapCandidate(w_node, pairingheap_remove_first(W));
+
+					if (discarded != NULL)
+						*discarded = lappend(*discarded, hc);
+				}
 			}
 		}
 	}
