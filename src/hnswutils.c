#include "postgres.h"

#include <math.h>

#include "access/generic_xlog.h"
#include "catalog/pg_type.h"
#include "catalog/pg_type_d.h"
#include "common/hashfn.h"
#include "fmgr.h"
#include "hnsw.h"
#include "lib/pairingheap.h"
#include "sparsevec.h"
#include "storage/bufmgr.h"
#include "utils/datum.h"
#include "utils/memdebug.h"
#include "utils/rel.h"

#if PG_VERSION_NUM < 170000
static inline uint64
murmurhash64(uint64 data)
{
	uint64		h = data;

	h ^= h >> 33;
	h *= 0xff51afd7ed558ccd;
	h ^= h >> 33;
	h *= 0xc4ceb9fe1a85ec53;
	h ^= h >> 33;

	return h;
}
#endif

/* TID hash table */
static uint32
hash_tid(ItemPointerData tid)
{
	union
	{
		uint64		i;
		ItemPointerData tid;
	}			x;

	/* Initialize unused bytes */
	x.i = 0;
	x.tid = tid;

	return murmurhash64(x.i);
}

#define SH_PREFIX		tidhash
#define SH_ELEMENT_TYPE	TidHashEntry
#define SH_KEY_TYPE		ItemPointerData
#define	SH_KEY			tid
#define SH_HASH_KEY(tb, key)	hash_tid(key)
#define SH_EQUAL(tb, a, b)		ItemPointerEquals(&a, &b)
#define	SH_SCOPE		extern
#define SH_DEFINE
#include "lib/simplehash.h"

/* Pointer hash table */
static uint32
hash_pointer(uintptr_t ptr)
{
#if SIZEOF_VOID_P == 8
	return murmurhash64((uint64) ptr);
#else
	return murmurhash32((uint32) ptr);
#endif
}

#define SH_PREFIX		pointerhash
#define SH_ELEMENT_TYPE	PointerHashEntry
#define SH_KEY_TYPE		uintptr_t
#define	SH_KEY			ptr
#define SH_HASH_KEY(tb, key)	hash_pointer(key)
#define SH_EQUAL(tb, a, b)		(a == b)
#define	SH_SCOPE		extern
#define SH_DEFINE
#include "lib/simplehash.h"

/* Offset hash table */
static uint32
hash_offset(Size offset)
{
#if SIZEOF_SIZE_T == 8
	return murmurhash64((uint64) offset);
#else
	return murmurhash32((uint32) offset);
#endif
}

#define SH_PREFIX		offsethash
#define SH_ELEMENT_TYPE	OffsetHashEntry
#define SH_KEY_TYPE		Size
#define	SH_KEY			offset
#define SH_HASH_KEY(tb, key)	hash_offset(key)
#define SH_EQUAL(tb, a, b)		(a == b)
#define	SH_SCOPE		extern
#define SH_DEFINE
#include "lib/simplehash.h"

typedef union
{
	HnswElement element;
	ItemPointerData indextid;
}			HnswUnvisited;

/*
 * Get the max number of connections in an upper layer for each element in the index
 */
int
HnswGetM(Relation index)
{
	HnswOptions *opts = (HnswOptions *) index->rd_options;

	if (opts)
		return opts->m;

	return HNSW_DEFAULT_M;
}

/*
 * Get the size of the dynamic candidate list in the index
 */
int
HnswGetEfConstruction(Relation index)
{
	HnswOptions *opts = (HnswOptions *) index->rd_options;

	if (opts)
		return opts->efConstruction;

	return HNSW_DEFAULT_EF_CONSTRUCTION;
}

/*
 * Get proc
 */
FmgrInfo *
HnswOptionalProcInfo(Relation index, uint16 procnum)
{
	if (!OidIsValid(index_getprocid(index, 1, procnum)))
		return NULL;

	return index_getprocinfo(index, 1, procnum);
}

/*
 * Normalize value
 */
Datum
HnswNormValue(const HnswTypeInfo * typeInfo, Oid collation, Datum value)
{
	return DirectFunctionCall1Coll(typeInfo->normalize, collation, value);
}

/*
 * Check if non-zero norm
 */
bool
HnswCheckNorm(FmgrInfo *procinfo, Oid collation, Datum value)
{
	return DatumGetFloat8(FunctionCall1Coll(procinfo, collation, value)) > 0;
}

/*
 * New buffer
 */
Buffer
HnswNewBuffer(Relation index, ForkNumber forkNum)
{
	Buffer		buf = ReadBufferExtended(index, forkNum, P_NEW, RBM_NORMAL, NULL);

	LockBuffer(buf, BUFFER_LOCK_EXCLUSIVE);
	return buf;
}

/*
 * Init page
 */
void
HnswInitPage(Buffer buf, Page page)
{
	PageInit(page, BufferGetPageSize(buf), sizeof(HnswPageOpaqueData));
	HnswPageGetOpaque(page)->nextblkno = InvalidBlockNumber;
	HnswPageGetOpaque(page)->page_id = HNSW_PAGE_ID;
}

/*
 * Allocate a neighbor array
 */
static HnswNeighborArray *
HnswInitNeighborArray(int lm, HnswAllocator * allocator)
{
	HnswNeighborArray *a = HnswAlloc(allocator, HNSW_NEIGHBOR_ARRAY_SIZE(lm));

	a->length = 0;
	a->closerSet = false;
	return a;
}

/*
 * Allocate neighbors
 */
void
HnswInitNeighbors(char *base, HnswElement element, int m, HnswAllocator * allocator)
{
	int			level = element->level;
	HnswNeighborArrayPtr *neighborList = (HnswNeighborArrayPtr *) HnswAlloc(allocator, sizeof(HnswNeighborArrayPtr) * (level + 1));

	HnswPtrStore(base, element->neighbors, neighborList);

	for (int lc = 0; lc <= level; lc++)
		HnswPtrStore(base, neighborList[lc], HnswInitNeighborArray(HnswGetLayerM(m, lc), allocator));
}

/*
 * Allocate memory from the allocator
 */
void *
HnswAlloc(HnswAllocator * allocator, Size size)
{
	if (allocator)
		return (*(allocator)->alloc) (size, (allocator)->state);

	return palloc(size);
}

/*
 * Allocate an element
 */
HnswElement
HnswInitElement(char *base, ItemPointer heaptid, int m, double ml, int maxLevel, HnswAllocator * allocator)
{
	HnswElement element = HnswAlloc(allocator, sizeof(HnswElementData));

	int			level = (int) (-log(RandomDouble()) * ml);

	/* Cap level */
	if (level > maxLevel)
		level = maxLevel;

	element->heaptidsLength = 0;
	HnswAddHeapTid(element, heaptid);

	element->level = level;
	element->deleted = 0;
	/* Start at one to make it easier to find issues */
	element->version = 1;

	HnswInitNeighbors(base, element, m, allocator);

	HnswPtrStore(base, element->value, (Pointer) NULL);

	return element;
}

/*
 * Add a heap TID to an element
 */
void
HnswAddHeapTid(HnswElement element, ItemPointer heaptid)
{
	element->heaptids[element->heaptidsLength++] = *heaptid;
}

/*
 * Allocate an element from block and offset numbers
 */
HnswElement
HnswInitElementFromBlock(BlockNumber blkno, OffsetNumber offno)
{
	HnswElement element = palloc(sizeof(HnswElementData));
	char	   *base = NULL;

	element->blkno = blkno;
	element->offno = offno;
	HnswPtrStore(base, element->neighbors, (HnswNeighborArrayPtr *) NULL);
	HnswPtrStore(base, element->value, (Pointer) NULL);
	return element;
}

/*
 * Get the metapage info
 */
void
HnswGetMetaPageInfo(Relation index, int *m, HnswElement * entryPoint)
{
	Buffer		buf;
	Page		page;
	HnswMetaPage metap;

	buf = ReadBuffer(index, HNSW_METAPAGE_BLKNO);
	LockBuffer(buf, BUFFER_LOCK_SHARE);
	page = BufferGetPage(buf);
	metap = HnswPageGetMeta(page);

	if (unlikely(metap->magicNumber != HNSW_MAGIC_NUMBER))
		elog(ERROR, "hnsw index is not valid");

	if (m != NULL)
		*m = metap->m;

	if (entryPoint != NULL)
	{
		if (BlockNumberIsValid(metap->entryBlkno))
		{
			*entryPoint = HnswInitElementFromBlock(metap->entryBlkno, metap->entryOffno);
			(*entryPoint)->level = metap->entryLevel;
		}
		else
			*entryPoint = NULL;
	}

	UnlockReleaseBuffer(buf);
}

/*
 * Get the entry point
 */
HnswElement
HnswGetEntryPoint(Relation index)
{
	HnswElement entryPoint;

	HnswGetMetaPageInfo(index, NULL, &entryPoint);

	return entryPoint;
}

/*
 * Update the metapage info
 */
static void
HnswUpdateMetaPageInfo(Page page, int updateEntry, HnswElement entryPoint, BlockNumber insertPage)
{
	HnswMetaPage metap = HnswPageGetMeta(page);

	if (updateEntry)
	{
		if (entryPoint == NULL)
		{
			metap->entryBlkno = InvalidBlockNumber;
			metap->entryOffno = InvalidOffsetNumber;
			metap->entryLevel = -1;
		}
		else if (entryPoint->level > metap->entryLevel || updateEntry == HNSW_UPDATE_ENTRY_ALWAYS)
		{
			metap->entryBlkno = entryPoint->blkno;
			metap->entryOffno = entryPoint->offno;
			metap->entryLevel = entryPoint->level;
		}
	}

	if (BlockNumberIsValid(insertPage))
		metap->insertPage = insertPage;
}

/*
 * Update the metapage
 */
void
HnswUpdateMetaPage(Relation index, int updateEntry, HnswElement entryPoint, BlockNumber insertPage, ForkNumber forkNum, bool building)
{
	Buffer		buf;
	Page		page;
	GenericXLogState *state;

	buf = ReadBufferExtended(index, forkNum, HNSW_METAPAGE_BLKNO, RBM_NORMAL, NULL);
	LockBuffer(buf, BUFFER_LOCK_EXCLUSIVE);
	if (building)
	{
		state = NULL;
		page = BufferGetPage(buf);
	}
	else
	{
		state = GenericXLogStart(index);
		page = GenericXLogRegisterBuffer(state, buf, 0);
	}

	HnswUpdateMetaPageInfo(page, updateEntry, entryPoint, insertPage);

	if (building)
		MarkBufferDirty(buf);
	else
		GenericXLogFinish(state);
	UnlockReleaseBuffer(buf);
}

/*
 * Set element tuple, except for neighbor info
 */
void
HnswSetElementTuple(char *base, HnswElementTuple etup, HnswElement element)
{
	Pointer		valuePtr = HnswPtrAccess(base, element->value);

	etup->type = HNSW_ELEMENT_TUPLE_TYPE;
	etup->level = element->level;
	etup->deleted = 0;
	etup->version = element->version;
	for (int i = 0; i < HNSW_HEAPTIDS; i++)
	{
		if (i < element->heaptidsLength)
			etup->heaptids[i] = element->heaptids[i];
		else
			ItemPointerSetInvalid(&etup->heaptids[i]);
	}
	memcpy(&etup->data, valuePtr, VARSIZE_ANY(valuePtr));
}

/*
 * Set neighbor tuple
 */
void
HnswSetNeighborTuple(char *base, HnswNeighborTuple ntup, HnswElement e, int m)
{
	int			idx = 0;

	ntup->type = HNSW_NEIGHBOR_TUPLE_TYPE;

	for (int lc = e->level; lc >= 0; lc--)
	{
		HnswNeighborArray *neighbors = HnswGetNeighbors(base, e, lc);
		int			lm = HnswGetLayerM(m, lc);

		for (int i = 0; i < lm; i++)
		{
			ItemPointer indextid = &ntup->indextids[idx++];

			if (i < neighbors->length)
			{
				HnswCandidate *hc = &neighbors->items[i];
				HnswElement hce = HnswPtrAccess(base, hc->element);

				ItemPointerSet(indextid, hce->blkno, hce->offno);
			}
			else
				ItemPointerSetInvalid(indextid);
		}
	}

	ntup->count = idx;
	ntup->version = e->version;
}

/*
 * Load neighbors from page
 */
static void
LoadNeighborsFromPage(HnswElement element, Relation index, Page page, int m)
{
	char	   *base = NULL;

	HnswNeighborTuple ntup = (HnswNeighborTuple) PageGetItem(page, PageGetItemId(page, element->neighborOffno));
	int			neighborCount = (element->level + 2) * m;

	Assert(HnswIsNeighborTuple(ntup));

	HnswInitNeighbors(base, element, m, NULL);

	/* Ensure expected neighbors */
	if (ntup->count != neighborCount)
		return;

	for (int i = 0; i < neighborCount; i++)
	{
		HnswElement e;
		int			level;
		HnswCandidate *hc;
		ItemPointer indextid;
		HnswNeighborArray *neighbors;

		indextid = &ntup->indextids[i];

		if (!ItemPointerIsValid(indextid))
			continue;

		e = HnswInitElementFromBlock(ItemPointerGetBlockNumber(indextid), ItemPointerGetOffsetNumber(indextid));

		/* Calculate level based on offset */
		level = element->level - i / m;
		if (level < 0)
			level = 0;

		neighbors = HnswGetNeighbors(base, element, level);
		hc = &neighbors->items[neighbors->length++];
		HnswPtrStore(base, hc->element, e);
	}
}

/*
 * Load neighbors
 */
void
HnswLoadNeighbors(HnswElement element, Relation index, int m)
{
	Buffer		buf;
	Page		page;

	buf = ReadBuffer(index, element->neighborPage);
	LockBuffer(buf, BUFFER_LOCK_SHARE);
	page = BufferGetPage(buf);

	LoadNeighborsFromPage(element, index, page, m);

	UnlockReleaseBuffer(buf);
}

/*
 * Load an element from a tuple
 */
void
HnswLoadElementFromTuple(HnswElement element, HnswElementTuple etup, bool loadHeaptids, bool loadVec)
{
	element->level = etup->level;
	element->deleted = etup->deleted;
	element->version = etup->version;
	element->neighborPage = ItemPointerGetBlockNumber(&etup->neighbortid);
	element->neighborOffno = ItemPointerGetOffsetNumber(&etup->neighbortid);
	element->heaptidsLength = 0;

	if (loadHeaptids)
	{
		for (int i = 0; i < HNSW_HEAPTIDS; i++)
		{
			/* Can stop at first invalid */
			if (!ItemPointerIsValid(&etup->heaptids[i]))
				break;

			HnswAddHeapTid(element, &etup->heaptids[i]);
		}
	}

	if (loadVec)
	{
		char	   *base = NULL;
		Datum		value = datumCopy(PointerGetDatum(&etup->data), false, -1);

		HnswPtrStore(base, element->value, DatumGetPointer(value));
	}
}

/*
 * Load an element and optionally get its distance from q
 */
static void
HnswLoadElementImpl(BlockNumber blkno, OffsetNumber offno, float *distance, Datum *q, Relation index, FmgrInfo *procinfo, Oid collation, bool loadVec, float *maxDistance, HnswElement * element)
{
	Buffer		buf;
	Page		page;
	HnswElementTuple etup;

	/* Read vector */
	buf = ReadBuffer(index, blkno);
	LockBuffer(buf, BUFFER_LOCK_SHARE);
	page = BufferGetPage(buf);

	etup = (HnswElementTuple) PageGetItem(page, PageGetItemId(page, offno));

	Assert(HnswIsElementTuple(etup));

	/* Calculate distance */
	if (distance != NULL)
	{
		if (DatumGetPointer(*q) == NULL)
			*distance = 0;
		else
			*distance = (float) DatumGetFloat8(FunctionCall2Coll(procinfo, collation, *q, PointerGetDatum(&etup->data)));
	}

	/* Load element */
	if (distance == NULL || maxDistance == NULL || *distance < *maxDistance)
	{
		if (*element == NULL)
			*element = HnswInitElementFromBlock(blkno, offno);

		HnswLoadElementFromTuple(*element, etup, true, loadVec);
	}

	UnlockReleaseBuffer(buf);
}

/*
 * Load an element and optionally get its distance from q
 */
void
HnswLoadElement(HnswElement element, float *distance, Datum *q, Relation index, FmgrInfo *procinfo, Oid collation, bool loadVec, float *maxDistance)
{
	HnswLoadElementImpl(element->blkno, element->offno, distance, q, index, procinfo, collation, loadVec, maxDistance, &element);
}

/*
 * Get the distance for an element
 */
static float
GetElementDistance(char *base, HnswElement element, Datum q, FmgrInfo *procinfo, Oid collation)
{
	Datum		value = HnswGetValue(base, element);

	return DatumGetFloat8(FunctionCall2Coll(procinfo, collation, q, value));
}

/*
 * Create a candidate for the entry point
 */
HnswCandidate *
HnswEntryCandidate(char *base, HnswElement entryPoint, Datum q, Relation index, FmgrInfo *procinfo, Oid collation, bool loadVec)
{
	HnswCandidate *hc = palloc(sizeof(HnswCandidate));

	HnswPtrStore(base, hc->element, entryPoint);
	if (index == NULL)
		hc->distance = GetElementDistance(base, entryPoint, q, procinfo, collation);
	else
		HnswLoadElement(entryPoint, &hc->distance, &q, index, procinfo, collation, loadVec, NULL);
	return hc;
}

#define HnswGetPairingHeapCandidate(membername, ptr) (pairingheap_container(HnswPairingHeapNode, membername, ptr)->inner)
#define HnswGetPairingHeapCandidateConst(membername, ptr) (pairingheap_const_container(HnswPairingHeapNode, membername, ptr)->inner)

/*
 * Compare candidate distances
 */
static int
CompareNearestCandidates(const pairingheap_node *a, const pairingheap_node *b, void *arg)
{
	if (HnswGetPairingHeapCandidateConst(c_node, a)->distance < HnswGetPairingHeapCandidateConst(c_node, b)->distance)
		return 1;

	if (HnswGetPairingHeapCandidateConst(c_node, a)->distance > HnswGetPairingHeapCandidateConst(c_node, b)->distance)
		return -1;

	return 0;
}

/*
 * Compare candidate distances
 */
static int
CompareFurthestCandidates(const pairingheap_node *a, const pairingheap_node *b, void *arg)
{
	if (HnswGetPairingHeapCandidateConst(w_node, a)->distance < HnswGetPairingHeapCandidateConst(w_node, b)->distance)
		return -1;

	if (HnswGetPairingHeapCandidateConst(w_node, a)->distance > HnswGetPairingHeapCandidateConst(w_node, b)->distance)
		return 1;

	return 0;
}

/*
 * Create a pairing heap node for a candidate
 */
static HnswPairingHeapNode *
CreatePairingHeapNode(HnswCandidate * c)
{
	HnswPairingHeapNode *node = palloc(sizeof(HnswPairingHeapNode));

	node->inner = c;
	return node;
}

/*
 * Init visited
 */
static inline void
InitVisited(char *base, visited_hash * v, Relation index, int ef, int m)
{
	if (index != NULL)
		v->tids = tidhash_create(CurrentMemoryContext, ef * m * 2, NULL);
	else if (base != NULL)
		v->offsets = offsethash_create(CurrentMemoryContext, ef * m * 2, NULL);
	else
		v->pointers = pointerhash_create(CurrentMemoryContext, ef * m * 2, NULL);
}

/*
 * Add to visited
 */
static inline void
AddToVisited(char *base, visited_hash * v, HnswElementPtr elementPtr, Relation index, bool *found)
{
	if (index != NULL)
	{
		HnswElement element = HnswPtrAccess(base, elementPtr);
		ItemPointerData indextid;

		ItemPointerSet(&indextid, element->blkno, element->offno);
		tidhash_insert(v->tids, indextid, found);
	}
	else if (base != NULL)
	{
		HnswElement element = HnswPtrAccess(base, elementPtr);

		offsethash_insert_hash(v->offsets, HnswPtrOffset(elementPtr), element->hash, found);
	}
	else
	{
		HnswElement element = HnswPtrAccess(base, elementPtr);

		pointerhash_insert_hash(v->pointers, (uintptr_t) HnswPtrPointer(elementPtr), element->hash, found);
	}
}

/*
 * Count element towards ef
 */
static inline bool
CountElement(HnswElement skipElement, HnswElement e)
{
	if (skipElement == NULL)
		return true;

	/* Ensure does not access heaptidsLength during in-memory build */
	pg_memory_barrier();

	/* Keep scan-build happy on Mac x86-64 */
	Assert(e);

	return e->heaptidsLength != 0;
}

/*
 * Load unvisited neighbors from memory
 */
static void
HnswLoadUnvisitedFromMemory(char *base, HnswElement element, HnswUnvisited * unvisited, int *unvisitedLength, visited_hash * v, int lc, HnswNeighborArray * localNeighborhood, Size neighborhoodSize)
{
	/* Get the neighborhood at layer lc */
	HnswNeighborArray *neighborhood = HnswGetNeighbors(base, element, lc);

	/* Copy neighborhood to local memory */
	LWLockAcquire(&element->lock, LW_SHARED);
	memcpy(localNeighborhood, neighborhood, neighborhoodSize);
	LWLockRelease(&element->lock);

	*unvisitedLength = 0;

	for (int i = 0; i < localNeighborhood->length; i++)
	{
		HnswCandidate *hc = &localNeighborhood->items[i];
		bool		found;

		AddToVisited(base, v, hc->element, NULL, &found);

		if (!found)
			unvisited[(*unvisitedLength)++].element = HnswPtrAccess(base, hc->element);
	}
}

/*
 * Load unvisited neighbors from disk
 */
static void
HnswLoadUnvisitedFromDisk(HnswElement element, HnswUnvisited * unvisited, int *unvisitedLength, visited_hash * v, Relation index, int m, int lm, int lc)
{
	Buffer		buf;
	Page		page;
	HnswNeighborTuple ntup;
	int			start;
	ItemPointerData indextids[HNSW_MAX_M * 2];

	*unvisitedLength = 0;

	buf = ReadBuffer(index, element->neighborPage);
	LockBuffer(buf, BUFFER_LOCK_SHARE);
	page = BufferGetPage(buf);

	ntup = (HnswNeighborTuple) PageGetItem(page, PageGetItemId(page, element->neighborOffno));

	/*
	 * Ensure the neighbor tuple has not been deleted or replaced between
	 * index scan iterations
	 */
	if (ntup->version != element->version)
	{
		UnlockReleaseBuffer(buf);
		return;
	}

	/* Copy to minimize lock time */
	start = (element->level - lc) * m;
	memcpy(&indextids, ntup->indextids + start, lm * sizeof(ItemPointerData));

	UnlockReleaseBuffer(buf);

	for (int i = 0; i < lm; i++)
	{
		ItemPointer indextid = &indextids[i];
		bool		found;

		if (!ItemPointerIsValid(indextid))
			break;

		tidhash_insert(v->tids, *indextid, &found);

		if (!found)
			unvisited[(*unvisitedLength)++].indextid = *indextid;
	}
}

/*
 * Algorithm 2 from paper
 */
List *
HnswSearchLayer(char *base, Datum q, List *ep, int ef, int lc, Relation index, FmgrInfo *procinfo, Oid collation, int m, bool inserting, HnswElement skipElement, visited_hash * v, List **discarded, bool initVisited)
{
	List	   *w = NIL;
	pairingheap *C = pairingheap_allocate(CompareNearestCandidates, NULL);
	pairingheap *W = pairingheap_allocate(CompareFurthestCandidates, NULL);
	int			wlen = 0;
	visited_hash v2;
	ListCell   *lc2;
	HnswNeighborArray *localNeighborhood = NULL;
	Size		neighborhoodSize = 0;
	int			lm = HnswGetLayerM(m, lc);
	HnswUnvisited *unvisited = palloc(lm * sizeof(HnswUnvisited));
	int			unvisitedLength;

	if (v == NULL)
	{
		v = &v2;

		/* Keep scan-build happy */
		initVisited = true;
	}

	if (initVisited)
		InitVisited(base, v, index, ef, m);

	/* Create local memory for neighborhood if needed */
	if (index == NULL)
	{
		neighborhoodSize = HNSW_NEIGHBOR_ARRAY_SIZE(lm);
		localNeighborhood = palloc(neighborhoodSize);
	}

	/* Add entry points to v, C, and W */
	foreach(lc2, ep)
	{
		HnswCandidate *hc = (HnswCandidate *) lfirst(lc2);
		bool		found;
		HnswPairingHeapNode *node;

		AddToVisited(base, v, hc->element, index, &found);

		node = CreatePairingHeapNode(hc);
		pairingheap_add(C, &node->c_node);
		pairingheap_add(W, &node->w_node);

		/*
		 * Do not count elements being deleted towards ef when vacuuming. It
		 * would be ideal to do this for inserts as well, but this could
		 * affect insert performance.
		 */
		if (CountElement(skipElement, HnswPtrAccess(base, hc->element)))
			wlen++;
	}

	while (!pairingheap_is_empty(C))
	{
		HnswCandidate *c = HnswGetPairingHeapCandidate(c_node, pairingheap_remove_first(C));
		HnswCandidate *f = HnswGetPairingHeapCandidate(w_node, pairingheap_first(W));
		HnswElement cElement;

		if (c->distance > f->distance)
			break;

		cElement = HnswPtrAccess(base, c->element);

		if (index == NULL)
			HnswLoadUnvisitedFromMemory(base, cElement, unvisited, &unvisitedLength, v, lc, localNeighborhood, neighborhoodSize);
		else
			HnswLoadUnvisitedFromDisk(cElement, unvisited, &unvisitedLength, v, index, m, lm, lc);

		for (int i = 0; i < unvisitedLength; i++)
		{
			HnswElement eElement;
			HnswCandidate *e;
			HnswPairingHeapNode *node;
			float		eDistance;
			bool		alwaysAdd = wlen < ef;
			bool		discard;

			f = HnswGetPairingHeapCandidate(w_node, pairingheap_first(W));

			if (index == NULL)
			{
				eElement = unvisited[i].element;
				eDistance = GetElementDistance(base, eElement, q, procinfo, collation);
<<<<<<< HEAD

				discard = !(eDistance < f->distance || alwaysAdd);
=======
>>>>>>> 6d2af6d3
			}
			else
			{
				ItemPointer indextid = &unvisited[i].indextid;
				BlockNumber blkno = ItemPointerGetBlockNumber(indextid);
				OffsetNumber offno = ItemPointerGetOffsetNumber(indextid);

				/* Avoid any allocations if not adding */
				eElement = NULL;
				HnswLoadElementImpl(blkno, offno, &eDistance, &q, index, procinfo, collation, inserting, alwaysAdd || discarded != NULL ? NULL : &f->distance, &eElement);

				discard = eElement == NULL || !(eDistance < f->distance || alwaysAdd);
			}

<<<<<<< HEAD
			if (discard)
			{
				if (discarded != NULL)
				{
					/* Create a new candidate */
					e = palloc(sizeof(HnswCandidate));
					HnswPtrStore(base, e->element, eElement);
					e->distance = eDistance;

					*discarded = lappend(*discarded, e);
				}

				continue;
			}
=======
			if (!(eDistance < f->distance || alwaysAdd))
				continue;

			Assert(!eElement->deleted);
>>>>>>> 6d2af6d3

			/* Make robust to issues */
			if (eElement->level < lc)
				continue;

			/* Create a new candidate */
			e = palloc(sizeof(HnswCandidate));
			HnswPtrStore(base, e->element, eElement);
			e->distance = eDistance;

			node = CreatePairingHeapNode(e);
			pairingheap_add(C, &node->c_node);
			pairingheap_add(W, &node->w_node);

			/*
			 * Do not count elements being deleted towards ef when vacuuming.
			 * It would be ideal to do this for inserts as well, but this
			 * could affect insert performance.
			 */
			if (CountElement(skipElement, eElement))
			{
				wlen++;

				/* No need to decrement wlen */
				if (wlen > ef)
				{
					HnswPairingHeapNode *furthestNode = pairingheap_container(HnswPairingHeapNode, w_node, pairingheap_remove_first(W));
					HnswCandidate *hc = furthestNode->inner;

					if (discarded != NULL)
						*discarded = lappend(*discarded, hc);

					/* TODO */
					/* pfree(furthestNode); */
				}
			}
		}
	}

	/* Add each element of W to w */
	while (!pairingheap_is_empty(W))
	{
		HnswPairingHeapNode *node = pairingheap_container(HnswPairingHeapNode, w_node, pairingheap_remove_first(W));
		HnswCandidate *hc = node->inner;

		w = lappend(w, hc);

		pfree(node);
	}

	return w;
}

/*
 * Compare candidate distances with pointer tie-breaker
 */
static int
CompareCandidateDistances(const ListCell *a, const ListCell *b)
{
	HnswCandidate *hca = lfirst(a);
	HnswCandidate *hcb = lfirst(b);

	if (hca->distance < hcb->distance)
		return 1;

	if (hca->distance > hcb->distance)
		return -1;

	if (HnswPtrPointer(hca->element) < HnswPtrPointer(hcb->element))
		return 1;

	if (HnswPtrPointer(hca->element) > HnswPtrPointer(hcb->element))
		return -1;

	return 0;
}

/*
 * Compare candidate distances with offset tie-breaker
 */
static int
CompareCandidateDistancesOffset(const ListCell *a, const ListCell *b)
{
	HnswCandidate *hca = lfirst(a);
	HnswCandidate *hcb = lfirst(b);

	if (hca->distance < hcb->distance)
		return 1;

	if (hca->distance > hcb->distance)
		return -1;

	if (HnswPtrOffset(hca->element) < HnswPtrOffset(hcb->element))
		return 1;

	if (HnswPtrOffset(hca->element) > HnswPtrOffset(hcb->element))
		return -1;

	return 0;
}

/*
 * Calculate the distance between elements
 */
static float
HnswGetDistance(char *base, HnswElement a, HnswElement b, FmgrInfo *procinfo, Oid collation)
{
	Datum		aValue = HnswGetValue(base, a);
	Datum		bValue = HnswGetValue(base, b);

	return DatumGetFloat8(FunctionCall2Coll(procinfo, collation, aValue, bValue));
}

/*
 * Check if an element is closer to q than any element from R
 */
static bool
CheckElementCloser(char *base, HnswCandidate * e, List *r, FmgrInfo *procinfo, Oid collation)
{
	HnswElement eElement = HnswPtrAccess(base, e->element);
	ListCell   *lc2;

	foreach(lc2, r)
	{
		HnswCandidate *ri = lfirst(lc2);
		HnswElement riElement = HnswPtrAccess(base, ri->element);
		float		distance = HnswGetDistance(base, eElement, riElement, procinfo, collation);

		if (distance <= e->distance)
			return false;
	}

	return true;
}

/*
 * Algorithm 4 from paper
 */
static List *
SelectNeighbors(char *base, List *c, int lm, int lc, FmgrInfo *procinfo, Oid collation, HnswElement e2, HnswCandidate * newCandidate, HnswCandidate * *pruned, bool sortCandidates)
{
	List	   *r = NIL;
	List	   *w = list_copy(c);
	HnswCandidate **wd;
	int			wdlen = 0;
	int			wdoff = 0;
	HnswNeighborArray *neighbors = HnswGetNeighbors(base, e2, lc);
	bool		mustCalculate = !neighbors->closerSet;
	List	   *added = NIL;
	bool		removedAny = false;

	if (list_length(w) <= lm)
		return w;

	wd = palloc(sizeof(HnswCandidate *) * list_length(w));

	/* Ensure order of candidates is deterministic for closer caching */
	if (sortCandidates)
	{
		if (base == NULL)
			list_sort(w, CompareCandidateDistances);
		else
			list_sort(w, CompareCandidateDistancesOffset);
	}

	while (list_length(w) > 0 && list_length(r) < lm)
	{
		/* Assumes w is already ordered desc */
		HnswCandidate *e = llast(w);

		w = list_delete_last(w);

		/* Use previous state of r and wd to skip work when possible */
		if (mustCalculate)
			e->closer = CheckElementCloser(base, e, r, procinfo, collation);
		else if (list_length(added) > 0)
		{
			/* Keep Valgrind happy for in-memory, parallel builds */
			if (base != NULL)
				VALGRIND_MAKE_MEM_DEFINED(&e->closer, 1);

			/*
			 * If the current candidate was closer, we only need to compare it
			 * with the other candidates that we have added.
			 */
			if (e->closer)
			{
				e->closer = CheckElementCloser(base, e, added, procinfo, collation);

				if (!e->closer)
					removedAny = true;
			}
			else
			{
				/*
				 * If we have removed any candidates from closer, a candidate
				 * that was not closer earlier might now be.
				 */
				if (removedAny)
				{
					e->closer = CheckElementCloser(base, e, r, procinfo, collation);
					if (e->closer)
						added = lappend(added, e);
				}
			}
		}
		else if (e == newCandidate)
		{
			e->closer = CheckElementCloser(base, e, r, procinfo, collation);
			if (e->closer)
				added = lappend(added, e);
		}

		/* Keep Valgrind happy for in-memory, parallel builds */
		if (base != NULL)
			VALGRIND_MAKE_MEM_DEFINED(&e->closer, 1);

		if (e->closer)
			r = lappend(r, e);
		else
			wd[wdlen++] = e;
	}

	/* Cached value can only be used in future if sorted deterministically */
	neighbors->closerSet = sortCandidates;

	/* Keep pruned connections */
	while (wdoff < wdlen && list_length(r) < lm)
		r = lappend(r, wd[wdoff++]);

	/* Return pruned for update connections */
	if (pruned != NULL)
	{
		if (wdoff < wdlen)
			*pruned = wd[wdoff];
		else
			*pruned = linitial(w);
	}

	return r;
}

/*
 * Add connections
 */
static void
AddConnections(char *base, HnswElement element, List *neighbors, int lc)
{
	ListCell   *lc2;
	HnswNeighborArray *a = HnswGetNeighbors(base, element, lc);

	foreach(lc2, neighbors)
		a->items[a->length++] = *((HnswCandidate *) lfirst(lc2));
}

/*
 * Update connections
 */
void
HnswUpdateConnection(char *base, HnswElement element, HnswCandidate * hc, int lm, int lc, int *updateIdx, Relation index, FmgrInfo *procinfo, Oid collation)
{
	HnswElement hce = HnswPtrAccess(base, hc->element);
	HnswNeighborArray *currentNeighbors = HnswGetNeighbors(base, hce, lc);
	HnswCandidate hc2;

	HnswPtrStore(base, hc2.element, element);
	hc2.distance = hc->distance;

	if (currentNeighbors->length < lm)
	{
		currentNeighbors->items[currentNeighbors->length++] = hc2;

		/* Track update */
		if (updateIdx != NULL)
			*updateIdx = -2;
	}
	else
	{
		/* Shrink connections */
		HnswCandidate *pruned = NULL;

		/* Load elements on insert */
		if (index != NULL)
		{
			Datum		q = HnswGetValue(base, hce);

			for (int i = 0; i < currentNeighbors->length; i++)
			{
				HnswCandidate *hc3 = &currentNeighbors->items[i];
				HnswElement hc3Element = HnswPtrAccess(base, hc3->element);

				if (HnswPtrIsNull(base, hc3Element->value))
					HnswLoadElement(hc3Element, &hc3->distance, &q, index, procinfo, collation, true, NULL);
				else
					hc3->distance = GetElementDistance(base, hc3Element, q, procinfo, collation);

				/* Prune element if being deleted */
				if (hc3Element->heaptidsLength == 0)
				{
					pruned = &currentNeighbors->items[i];
					break;
				}
			}
		}

		if (pruned == NULL)
		{
			List	   *c = NIL;

			/* Add candidates */
			for (int i = 0; i < currentNeighbors->length; i++)
				c = lappend(c, &currentNeighbors->items[i]);
			c = lappend(c, &hc2);

			SelectNeighbors(base, c, lm, lc, procinfo, collation, hce, &hc2, &pruned, true);

			/* Should not happen */
			if (pruned == NULL)
				return;
		}

		/* Find and replace the pruned element */
		for (int i = 0; i < currentNeighbors->length; i++)
		{
			if (HnswPtrEqual(base, currentNeighbors->items[i].element, pruned->element))
			{
				currentNeighbors->items[i] = hc2;

				/* Track update */
				if (updateIdx != NULL)
					*updateIdx = i;

				break;
			}
		}
	}
}

/*
 * Remove elements being deleted or skipped
 */
static List *
RemoveElements(char *base, List *w, HnswElement skipElement)
{
	ListCell   *lc2;
	List	   *w2 = NIL;

	/* Ensure does not access heaptidsLength during in-memory build */
	pg_memory_barrier();

	foreach(lc2, w)
	{
		HnswCandidate *hc = (HnswCandidate *) lfirst(lc2);
		HnswElement hce = HnswPtrAccess(base, hc->element);

		/* Skip self for vacuuming update */
		if (skipElement != NULL && hce->blkno == skipElement->blkno && hce->offno == skipElement->offno)
			continue;

		if (hce->heaptidsLength != 0)
			w2 = lappend(w2, hc);
	}

	return w2;
}

/*
 * Precompute hash
 */
static void
PrecomputeHash(char *base, HnswElement element)
{
	HnswElementPtr ptr;

	HnswPtrStore(base, ptr, element);

	if (base == NULL)
		element->hash = hash_pointer((uintptr_t) HnswPtrPointer(ptr));
	else
		element->hash = hash_offset(HnswPtrOffset(ptr));
}

/*
 * Algorithm 1 from paper
 */
void
HnswFindElementNeighbors(char *base, HnswElement element, HnswElement entryPoint, Relation index, FmgrInfo *procinfo, Oid collation, int m, int efConstruction, bool existing)
{
	List	   *ep;
	List	   *w;
	int			level = element->level;
	int			entryLevel;
	Datum		q = HnswGetValue(base, element);
	HnswElement skipElement = existing ? element : NULL;

	/* Precompute hash */
	if (index == NULL)
		PrecomputeHash(base, element);

	/* No neighbors if no entry point */
	if (entryPoint == NULL)
		return;

	/* Get entry point and level */
	ep = list_make1(HnswEntryCandidate(base, entryPoint, q, index, procinfo, collation, true));
	entryLevel = entryPoint->level;

	/* 1st phase: greedy search to insert level */
	for (int lc = entryLevel; lc >= level + 1; lc--)
	{
		w = HnswSearchLayer(base, q, ep, 1, lc, index, procinfo, collation, m, true, skipElement, NULL, NULL, true);
		ep = w;
	}

	if (level > entryLevel)
		level = entryLevel;

	/* Add one for existing element */
	if (existing)
		efConstruction++;

	/* 2nd phase */
	for (int lc = level; lc >= 0; lc--)
	{
		int			lm = HnswGetLayerM(m, lc);
		List	   *neighbors;
		List	   *lw;

		w = HnswSearchLayer(base, q, ep, efConstruction, lc, index, procinfo, collation, m, true, skipElement, NULL, NULL, true);

		/* Elements being deleted or skipped can help with search */
		/* but should be removed before selecting neighbors */
		if (index != NULL)
			lw = RemoveElements(base, w, skipElement);
		else
			lw = w;

		/*
		 * Candidates are sorted, but not deterministically. Could set
		 * sortCandidates to true for in-memory builds to enable closer
		 * caching, but there does not seem to be a difference in performance.
		 */
		neighbors = SelectNeighbors(base, lw, lm, lc, procinfo, collation, element, NULL, NULL, false);

		AddConnections(base, element, neighbors, lc);

		ep = w;
	}
}

PGDLLEXPORT Datum l2_normalize(PG_FUNCTION_ARGS);
PGDLLEXPORT Datum halfvec_l2_normalize(PG_FUNCTION_ARGS);
PGDLLEXPORT Datum sparsevec_l2_normalize(PG_FUNCTION_ARGS);

static void
SparsevecCheckValue(Pointer v)
{
	SparseVector *vec = (SparseVector *) v;

	if (vec->nnz > HNSW_MAX_NNZ)
		ereport(ERROR,
				(errcode(ERRCODE_PROGRAM_LIMIT_EXCEEDED),
				 errmsg("sparsevec cannot have more than %d non-zero elements for hnsw index", HNSW_MAX_NNZ)));
}

/*
 * Get type info
 */
const		HnswTypeInfo *
HnswGetTypeInfo(Relation index)
{
	FmgrInfo   *procinfo = HnswOptionalProcInfo(index, HNSW_TYPE_INFO_PROC);

	if (procinfo == NULL)
	{
		static const HnswTypeInfo typeInfo = {
			.maxDimensions = HNSW_MAX_DIM,
			.normalize = l2_normalize,
			.checkValue = NULL
		};

		return (&typeInfo);
	}
	else
		return (const HnswTypeInfo *) DatumGetPointer(FunctionCall0Coll(procinfo, InvalidOid));
}

FUNCTION_PREFIX PG_FUNCTION_INFO_V1(hnsw_halfvec_support);
Datum
hnsw_halfvec_support(PG_FUNCTION_ARGS)
{
	static const HnswTypeInfo typeInfo = {
		.maxDimensions = HNSW_MAX_DIM * 2,
		.normalize = halfvec_l2_normalize,
		.checkValue = NULL
	};

	PG_RETURN_POINTER(&typeInfo);
};

FUNCTION_PREFIX PG_FUNCTION_INFO_V1(hnsw_bit_support);
Datum
hnsw_bit_support(PG_FUNCTION_ARGS)
{
	static const HnswTypeInfo typeInfo = {
		.maxDimensions = HNSW_MAX_DIM * 32,
		.normalize = NULL,
		.checkValue = NULL
	};

	PG_RETURN_POINTER(&typeInfo);
};

FUNCTION_PREFIX PG_FUNCTION_INFO_V1(hnsw_sparsevec_support);
Datum
hnsw_sparsevec_support(PG_FUNCTION_ARGS)
{
	static const HnswTypeInfo typeInfo = {
		.maxDimensions = SPARSEVEC_MAX_DIM,
		.normalize = sparsevec_l2_normalize,
		.checkValue = SparsevecCheckValue
	};

	PG_RETURN_POINTER(&typeInfo);
};<|MERGE_RESOLUTION|>--- conflicted
+++ resolved
@@ -884,7 +884,6 @@
 			HnswPairingHeapNode *node;
 			float		eDistance;
 			bool		alwaysAdd = wlen < ef;
-			bool		discard;
 
 			f = HnswGetPairingHeapCandidate(w_node, pairingheap_first(W));
 
@@ -892,11 +891,6 @@
 			{
 				eElement = unvisited[i].element;
 				eDistance = GetElementDistance(base, eElement, q, procinfo, collation);
-<<<<<<< HEAD
-
-				discard = !(eDistance < f->distance || alwaysAdd);
-=======
->>>>>>> 6d2af6d3
 			}
 			else
 			{
@@ -907,12 +901,9 @@
 				/* Avoid any allocations if not adding */
 				eElement = NULL;
 				HnswLoadElementImpl(blkno, offno, &eDistance, &q, index, procinfo, collation, inserting, alwaysAdd || discarded != NULL ? NULL : &f->distance, &eElement);
-
-				discard = eElement == NULL || !(eDistance < f->distance || alwaysAdd);
 			}
 
-<<<<<<< HEAD
-			if (discard)
+			if (eElement == NULL || !(eDistance < f->distance || alwaysAdd))
 			{
 				if (discarded != NULL)
 				{
@@ -926,12 +917,6 @@
 
 				continue;
 			}
-=======
-			if (!(eDistance < f->distance || alwaysAdd))
-				continue;
-
-			Assert(!eElement->deleted);
->>>>>>> 6d2af6d3
 
 			/* Make robust to issues */
 			if (eElement->level < lc)
