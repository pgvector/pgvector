#include "postgres.h"

#include <math.h>

#include "access/generic_xlog.h"
#include "catalog/pg_type.h"
#include "catalog/pg_type_d.h"
#include "fmgr.h"
#include "hnsw.h"
#include "lib/pairingheap.h"
#include "sparsevec.h"
#include "storage/bufmgr.h"
#include "utils/datum.h"
#include "utils/memdebug.h"
#include "utils/rel.h"
<<<<<<< HEAD
#include "utils/syscache.h"
#include "access/relscan.h"
#include "vector.h"
=======
>>>>>>> d0dbc8b4

#if PG_VERSION_NUM >= 130000
#include "common/hashfn.h"
#else
#include "utils/hashutils.h"
#endif

#if PG_VERSION_NUM < 170000
static inline uint64
murmurhash64(uint64 data)
{
	uint64		h = data;

	h ^= h >> 33;
	h *= 0xff51afd7ed558ccd;
	h ^= h >> 33;
	h *= 0xc4ceb9fe1a85ec53;
	h ^= h >> 33;

	return h;
}
#endif

/* TID hash table */
static uint32
hash_tid(ItemPointerData tid)
{
	union
	{
		uint64		i;
		ItemPointerData tid;
	}			x;

	/* Initialize unused bytes */
	x.i = 0;
	x.tid = tid;

	return murmurhash64(x.i);
}

#define SH_PREFIX		tidhash
#define SH_ELEMENT_TYPE	TidHashEntry
#define SH_KEY_TYPE		ItemPointerData
#define	SH_KEY			tid
#define SH_HASH_KEY(tb, key)	hash_tid(key)
#define SH_EQUAL(tb, a, b)		ItemPointerEquals(&a, &b)
#define	SH_SCOPE		extern
#define SH_DEFINE
#include "lib/simplehash.h"

/* Pointer hash table */
static uint32
hash_pointer(uintptr_t ptr)
{
#if SIZEOF_VOID_P == 8
	return murmurhash64((uint64) ptr);
#else
	return murmurhash32((uint32) ptr);
#endif
}

#define SH_PREFIX		pointerhash
#define SH_ELEMENT_TYPE	PointerHashEntry
#define SH_KEY_TYPE		uintptr_t
#define	SH_KEY			ptr
#define SH_HASH_KEY(tb, key)	hash_pointer(key)
#define SH_EQUAL(tb, a, b)		(a == b)
#define	SH_SCOPE		extern
#define SH_DEFINE
#include "lib/simplehash.h"

/* Offset hash table */
static uint32
hash_offset(Size offset)
{
#if SIZEOF_SIZE_T == 8
	return murmurhash64((uint64) offset);
#else
	return murmurhash32((uint32) offset);
#endif
}

#define SH_PREFIX		offsethash
#define SH_ELEMENT_TYPE	OffsetHashEntry
#define SH_KEY_TYPE		Size
#define	SH_KEY			offset
#define SH_HASH_KEY(tb, key)	hash_offset(key)
#define SH_EQUAL(tb, a, b)		(a == b)
#define	SH_SCOPE		extern
#define SH_DEFINE
#include "lib/simplehash.h"

typedef union
{
	pointerhash_hash *pointers;
	offsethash_hash *offsets;
	tidhash_hash *tids;
}			visited_hash;

/*
 * Get the max number of connections in an upper layer for each element in the index
 */
int
HnswGetM(Relation index)
{
	HnswOptions *opts = (HnswOptions *) index->rd_options;

	if (opts)
		return opts->m;

	return HNSW_DEFAULT_M;
}

/*
 * Get the size of the dynamic candidate list in the index
 */
int
HnswGetEfConstruction(Relation index)
{
	HnswOptions *opts = (HnswOptions *) index->rd_options;

	if (opts)
		return opts->efConstruction;

	return HNSW_DEFAULT_EF_CONSTRUCTION;
}

/*
 * Get proc
 */
FmgrInfo *
HnswOptionalProcInfo(Relation index, uint16 procnum)
{
	if (!OidIsValid(index_getprocid(index, 1, procnum)))
		return NULL;

	return index_getprocinfo(index, 1, procnum);
}

/*
 * Normalize value
 */
Datum
HnswNormValue(const HnswTypeInfo * typeInfo, Oid collation, Datum value)
{
	return DirectFunctionCall1Coll(typeInfo->normalize, collation, value);
}

/*
 * Check if non-zero norm
 */
bool
HnswCheckNorm(FmgrInfo *procinfo, Oid collation, Datum value)
{
	return DatumGetFloat8(FunctionCall1Coll(procinfo, collation, value)) > 0;
}

/*
 * New buffer
 */
Buffer
HnswNewBuffer(Relation index, ForkNumber forkNum)
{
	Buffer		buf = ReadBufferExtended(index, forkNum, P_NEW, RBM_NORMAL, NULL);

	LockBuffer(buf, BUFFER_LOCK_EXCLUSIVE);
	return buf;
}

/*
 * Init page
 */
void
HnswInitPage(Buffer buf, Page page)
{
	PageInit(page, BufferGetPageSize(buf), sizeof(HnswPageOpaqueData));
	HnswPageGetOpaque(page)->nextblkno = InvalidBlockNumber;
	HnswPageGetOpaque(page)->page_id = HNSW_PAGE_ID;
}

/*
 * Allocate a neighbor array
 */
static HnswNeighborArray *
HnswInitNeighborArray(int lm, HnswAllocator * allocator)
{
	HnswNeighborArray *a = HnswAlloc(allocator, HNSW_NEIGHBOR_ARRAY_SIZE(lm));

	a->length = 0;
	a->closerSet = false;
	return a;
}

/*
 * Allocate neighbors
 */
void
HnswInitNeighbors(char *base, HnswElement element, int m, HnswAllocator * allocator)
{
	int			level = element->level;
	HnswNeighborArrayPtr *neighborList = (HnswNeighborArrayPtr *) HnswAlloc(allocator, sizeof(HnswNeighborArrayPtr) * (level + 1));

	HnswPtrStore(base, element->neighbors, neighborList);

	for (int lc = 0; lc <= level; lc++)
		HnswPtrStore(base, neighborList[lc], HnswInitNeighborArray(HnswGetLayerM(m, lc), allocator));
}

/*
 * Allocate memory from the allocator
 */
void *
HnswAlloc(HnswAllocator * allocator, Size size)
{
	if (allocator)
		return (*(allocator)->alloc) (size, (allocator)->state);

	return palloc(size);
}

/*
 * Allocate an element
 */
HnswElement
HnswInitElement(char *base, ItemPointer heaptid, int m, double ml, int maxLevel, HnswAllocator * allocator)
{
	HnswElement element = HnswAlloc(allocator, sizeof(HnswElementData));

	int			level = (int) (-log(RandomDouble()) * ml);

	/* Cap level */
	if (level > maxLevel)
		level = maxLevel;

	element->heaptidsLength = 0;
	HnswAddHeapTid(element, heaptid);

	element->level = level;
	element->deleted = 0;

	HnswInitNeighbors(base, element, m, allocator);

	HnswPtrStore(base, element->value, (Pointer) NULL);

	return element;
}

/*
 * Add a heap TID to an element
 */
void
HnswAddHeapTid(HnswElement element, ItemPointer heaptid)
{
	element->heaptids[element->heaptidsLength++] = *heaptid;
}

/*
 * Allocate an element from block and offset numbers
 */
HnswElement
HnswInitElementFromBlock(BlockNumber blkno, OffsetNumber offno)
{
	HnswElement element = palloc(sizeof(HnswElementData));
	char	   *base = NULL;

	element->blkno = blkno;
	element->offno = offno;
	HnswPtrStore(base, element->neighbors, (HnswNeighborArrayPtr *) NULL);
	HnswPtrStore(base, element->value, (Pointer) NULL);
	return element;
}

/*
 * Get the metapage info
 */
void
HnswGetMetaPageInfo(Relation index, int *m, HnswElement * entryPoint)
{
	Buffer		buf;
	Page		page;
	HnswMetaPage metap;

	buf = ReadBuffer(index, HNSW_METAPAGE_BLKNO);
	LockBuffer(buf, BUFFER_LOCK_SHARE);
	page = BufferGetPage(buf);
	metap = HnswPageGetMeta(page);

	if (unlikely(metap->magicNumber != HNSW_MAGIC_NUMBER))
		elog(ERROR, "hnsw index is not valid");

	if (m != NULL)
		*m = metap->m;

	if (entryPoint != NULL)
	{
		if (BlockNumberIsValid(metap->entryBlkno))
		{
			*entryPoint = HnswInitElementFromBlock(metap->entryBlkno, metap->entryOffno);
			(*entryPoint)->level = metap->entryLevel;
		}
		else
			*entryPoint = NULL;
	}

	UnlockReleaseBuffer(buf);
}

/*
 * Get the entry point
 */
HnswElement
HnswGetEntryPoint(Relation index)
{
	HnswElement entryPoint;

	HnswGetMetaPageInfo(index, NULL, &entryPoint);

	return entryPoint;
}

/*
 * Update the metapage info
 */
static void
HnswUpdateMetaPageInfo(Page page, int updateEntry, HnswElement entryPoint, BlockNumber insertPage)
{
	HnswMetaPage metap = HnswPageGetMeta(page);

	if (updateEntry)
	{
		if (entryPoint == NULL)
		{
			metap->entryBlkno = InvalidBlockNumber;
			metap->entryOffno = InvalidOffsetNumber;
			metap->entryLevel = -1;
		}
		else if (entryPoint->level > metap->entryLevel || updateEntry == HNSW_UPDATE_ENTRY_ALWAYS)
		{
			metap->entryBlkno = entryPoint->blkno;
			metap->entryOffno = entryPoint->offno;
			metap->entryLevel = entryPoint->level;
		}
	}

	if (BlockNumberIsValid(insertPage))
		metap->insertPage = insertPage;
}

/*
 * Update the metapage
 */
void
HnswUpdateMetaPage(Relation index, int updateEntry, HnswElement entryPoint, BlockNumber insertPage, ForkNumber forkNum, bool building)
{
	Buffer		buf;
	Page		page;
	GenericXLogState *state;

	buf = ReadBufferExtended(index, forkNum, HNSW_METAPAGE_BLKNO, RBM_NORMAL, NULL);
	LockBuffer(buf, BUFFER_LOCK_EXCLUSIVE);
	if (building)
	{
		state = NULL;
		page = BufferGetPage(buf);
	}
	else
	{
		state = GenericXLogStart(index);
		page = GenericXLogRegisterBuffer(state, buf, 0);
	}

	HnswUpdateMetaPageInfo(page, updateEntry, entryPoint, insertPage);

	if (building)
		MarkBufferDirty(buf);
	else
		GenericXLogFinish(state);
	UnlockReleaseBuffer(buf);
}

/*
 * Set element tuple, except for neighbor info
 */
void
HnswSetElementTuple(char *base, HnswElementTuple etup, HnswElement element)
{
	Pointer		valuePtr = HnswPtrAccess(base, element->value);

	etup->type = HNSW_ELEMENT_TUPLE_TYPE;
	etup->level = element->level;
	etup->deleted = 0;
	for (int i = 0; i < HNSW_HEAPTIDS; i++)
	{
		if (i < element->heaptidsLength)
			etup->heaptids[i] = element->heaptids[i];
		else
			ItemPointerSetInvalid(&etup->heaptids[i]);
	}
	memcpy(&etup->data, valuePtr, VARSIZE_ANY(valuePtr));
}

/*
 * Set neighbor tuple
 */
void
HnswSetNeighborTuple(char *base, HnswNeighborTuple ntup, HnswElement e, int m)
{
	int			idx = 0;

	ntup->type = HNSW_NEIGHBOR_TUPLE_TYPE;

	for (int lc = e->level; lc >= 0; lc--)
	{
		HnswNeighborArray *neighbors = HnswGetNeighbors(base, e, lc);
		int			lm = HnswGetLayerM(m, lc);

		for (int i = 0; i < lm; i++)
		{
			ItemPointer indextid = &ntup->indextids[idx++];

			if (i < neighbors->length)
			{
				HnswCandidate *hc = &neighbors->items[i];
				HnswElement hce = HnswPtrAccess(base, hc->element);

				ItemPointerSet(indextid, hce->blkno, hce->offno);
			}
			else
				ItemPointerSetInvalid(indextid);
		}
	}

	ntup->count = idx;
}

/*
 * Load neighbors from page
 */
static void
LoadNeighborsFromPage(HnswElement element, Relation index, Page page, int m)
{
	char	   *base = NULL;

	HnswNeighborTuple ntup = (HnswNeighborTuple) PageGetItem(page, PageGetItemId(page, element->neighborOffno));
	int			neighborCount = (element->level + 2) * m;

	Assert(HnswIsNeighborTuple(ntup));

	HnswInitNeighbors(base, element, m, NULL);

	/* Ensure expected neighbors */
	if (ntup->count != neighborCount)
		return;

	for (int i = 0; i < neighborCount; i++)
	{
		HnswElement e;
		int			level;
		HnswCandidate *hc;
		ItemPointer indextid;
		HnswNeighborArray *neighbors;

		indextid = &ntup->indextids[i];

		if (!ItemPointerIsValid(indextid))
			continue;

		e = HnswInitElementFromBlock(ItemPointerGetBlockNumber(indextid), ItemPointerGetOffsetNumber(indextid));

		/* Calculate level based on offset */
		level = element->level - i / m;
		if (level < 0)
			level = 0;

		neighbors = HnswGetNeighbors(base, element, level);
		hc = &neighbors->items[neighbors->length++];
		HnswPtrStore(base, hc->element, e);
	}
}

/*
 * Load neighbors
 */
void
HnswLoadNeighbors(HnswElement element, Relation index, int m)
{
	Buffer		buf;
	Page		page;

	buf = ReadBuffer(index, element->neighborPage);
	LockBuffer(buf, BUFFER_LOCK_SHARE);
	page = BufferGetPage(buf);

	LoadNeighborsFromPage(element, index, page, m);

	UnlockReleaseBuffer(buf);
}

/*
 * Load an element from a tuple
 */
void
HnswLoadElementFromTuple(HnswElement element, HnswElementTuple etup, bool loadHeaptids, bool loadVec)
{
	element->level = etup->level;
	element->deleted = etup->deleted;
	element->neighborPage = ItemPointerGetBlockNumber(&etup->neighbortid);
	element->neighborOffno = ItemPointerGetOffsetNumber(&etup->neighbortid);
	element->heaptidsLength = 0;

	if (loadHeaptids)
	{
		for (int i = 0; i < HNSW_HEAPTIDS; i++)
		{
			/* Can stop at first invalid */
			if (!ItemPointerIsValid(&etup->heaptids[i]))
				break;

			HnswAddHeapTid(element, &etup->heaptids[i]);
		}
	}

	if (loadVec)
	{
		char	   *base = NULL;
		Datum		value = datumCopy(PointerGetDatum(&etup->data), false, -1);

		HnswPtrStore(base, element->value, DatumGetPointer(value));
	}
}

/*
 * Load an element and optionally get its distance from q
 */
void
HnswLoadElement(HnswElement element, float *distance, Datum *q, Relation index, FmgrInfo *procinfo, Oid collation, bool loadVec, float *maxDistance)
{
	Buffer		buf;
	Page		page;
	HnswElementTuple etup;

	/* Read vector */
	buf = ReadBuffer(index, element->blkno);
	LockBuffer(buf, BUFFER_LOCK_SHARE);
	page = BufferGetPage(buf);

	etup = (HnswElementTuple) PageGetItem(page, PageGetItemId(page, element->offno));

	Assert(HnswIsElementTuple(etup));

	/* Calculate distance */
	if (distance != NULL)
	{
		if (DatumGetPointer(*q) == NULL)
			*distance = 0;
		else
			*distance = (float) DatumGetFloat8(FunctionCall2Coll(procinfo, collation, *q, PointerGetDatum(&etup->data)));
	}

	/* Load element */
	if (distance == NULL || maxDistance == NULL || *distance < *maxDistance)
		HnswLoadElementFromTuple(element, etup, true, loadVec);

	UnlockReleaseBuffer(buf);
}

/*
 * Get the distance for a candidate
 */
static float
GetCandidateDistance(char *base, HnswCandidate * hc, Datum q, FmgrInfo *procinfo, Oid collation)
{
	HnswElement hce = HnswPtrAccess(base, hc->element);
	Datum		value = HnswGetValue(base, hce);

	return DatumGetFloat8(FunctionCall2Coll(procinfo, collation, q, value));
}

/*
 * Create a candidate for the entry point
 */
HnswCandidate *
HnswEntryCandidate(char *base, HnswElement entryPoint, Datum q, Relation index, FmgrInfo *procinfo, Oid collation, bool loadVec)
{
	HnswCandidate *hc = palloc(sizeof(HnswCandidate));

	HnswPtrStore(base, hc->element, entryPoint);
	if (index == NULL)
		hc->distance = GetCandidateDistance(base, hc, q, procinfo, collation);
	else
		HnswLoadElement(entryPoint, &hc->distance, &q, index, procinfo, collation, loadVec, NULL);
	return hc;
}

/*
 * Compare candidate distances
 */
static int
CompareNearestCandidates(const pairingheap_node *a, const pairingheap_node *b, void *arg)
{
	if (((const HnswPairingHeapNode *) a)->inner->distance < ((const HnswPairingHeapNode *) b)->inner->distance)
		return 1;

	if (((const HnswPairingHeapNode *) a)->inner->distance > ((const HnswPairingHeapNode *) b)->inner->distance)
		return -1;

	return 0;
}

/*
 * Compare candidate distances
 */
static int
CompareFurthestCandidates(const pairingheap_node *a, const pairingheap_node *b, void *arg)
{
	if (((const HnswPairingHeapNode *) a)->inner->distance < ((const HnswPairingHeapNode *) b)->inner->distance)
		return -1;

	if (((const HnswPairingHeapNode *) a)->inner->distance > ((const HnswPairingHeapNode *) b)->inner->distance)
		return 1;

	return 0;
}

/*
 * Create a pairing heap node for a candidate
 */
static HnswPairingHeapNode *
CreatePairingHeapNode(HnswCandidate * c)
{
	HnswPairingHeapNode *node = palloc(sizeof(HnswPairingHeapNode));

	node->inner = c;
	return node;
}

/*
 * Init visited
 */
static inline void
InitVisited(char *base, visited_hash * v, Relation index, int ef, int m)
{
	if (index != NULL)
		v->tids = tidhash_create(CurrentMemoryContext, ef * m * 2, NULL);
	else if (base != NULL)
		v->offsets = offsethash_create(CurrentMemoryContext, ef * m * 2, NULL);
	else
		v->pointers = pointerhash_create(CurrentMemoryContext, ef * m * 2, NULL);
}

/*
 * Add to visited
 */
static inline void
AddToVisited(char *base, visited_hash * v, HnswCandidate * hc, Relation index, bool *found)
{
	if (index != NULL)
	{
		HnswElement element = HnswPtrAccess(base, hc->element);
		ItemPointerData indextid;

		ItemPointerSet(&indextid, element->blkno, element->offno);
		tidhash_insert(v->tids, indextid, found);
	}
	else if (base != NULL)
	{
#if PG_VERSION_NUM >= 130000
		HnswElement element = HnswPtrAccess(base, hc->element);

		offsethash_insert_hash(v->offsets, HnswPtrOffset(hc->element), element->hash, found);
#else
		offsethash_insert(v->offsets, HnswPtrOffset(hc->element), found);
#endif
	}
	else
	{
#if PG_VERSION_NUM >= 130000
		HnswElement element = HnswPtrAccess(base, hc->element);

		pointerhash_insert_hash(v->pointers, (uintptr_t) HnswPtrPointer(hc->element), element->hash, found);
#else
		pointerhash_insert(v->pointers, (uintptr_t) HnswPtrPointer(hc->element), found);
#endif
	}
}

/*
 * Count element towards ef
 */
static inline bool
CountElement(char *base, HnswElement skipElement, HnswCandidate * hc)
{
	HnswElement e;

	if (skipElement == NULL)
		return true;

	/* Ensure does not access heaptidsLength during in-memory build */
	pg_memory_barrier();

	e = HnswPtrAccess(base, hc->element);
	return e->heaptidsLength != 0;
}

/*
 * Algorithm 2 from paper
 */
List *
HnswSearchLayer(char *base, Datum q, List *ep, int ef, int lc, Relation index, FmgrInfo *procinfo, Oid collation, int m, bool inserting, HnswElement skipElement)
{
	List	   *w = NIL;
	pairingheap *C = pairingheap_allocate(CompareNearestCandidates, NULL);
	pairingheap *W = pairingheap_allocate(CompareFurthestCandidates, NULL);
	int			wlen = 0;
	visited_hash v;
	ListCell   *lc2;
	HnswNeighborArray *neighborhoodData = NULL;
	Size		neighborhoodSize;

	InitVisited(base, &v, index, ef, m);

	/* Create local memory for neighborhood if needed */
	if (index == NULL)
	{
		neighborhoodSize = HNSW_NEIGHBOR_ARRAY_SIZE(HnswGetLayerM(m, lc));
		neighborhoodData = palloc(neighborhoodSize);
	}

	/* Add entry points to v, C, and W */
	foreach(lc2, ep)
	{
		HnswCandidate *hc = (HnswCandidate *) lfirst(lc2);
		bool		found;

		AddToVisited(base, &v, hc, index, &found);

		pairingheap_add(C, &(CreatePairingHeapNode(hc)->ph_node));
		pairingheap_add(W, &(CreatePairingHeapNode(hc)->ph_node));

		/*
		 * Do not count elements being deleted towards ef when vacuuming. It
		 * would be ideal to do this for inserts as well, but this could
		 * affect insert performance.
		 */
		if (CountElement(base, skipElement, hc))
			wlen++;
	}

	while (!pairingheap_is_empty(C))
	{
		HnswNeighborArray *neighborhood;
		HnswCandidate *c = ((HnswPairingHeapNode *) pairingheap_remove_first(C))->inner;
		HnswCandidate *f = ((HnswPairingHeapNode *) pairingheap_first(W))->inner;
		HnswElement cElement;

		if (c->distance > f->distance)
			break;

		cElement = HnswPtrAccess(base, c->element);

		if (HnswPtrIsNull(base, cElement->neighbors))
			HnswLoadNeighbors(cElement, index, m);

		/* Get the neighborhood at layer lc */
		neighborhood = HnswGetNeighbors(base, cElement, lc);

		/* Copy neighborhood to local memory if needed */
		if (index == NULL)
		{
			LWLockAcquire(&cElement->lock, LW_SHARED);
			memcpy(neighborhoodData, neighborhood, neighborhoodSize);
			LWLockRelease(&cElement->lock);
			neighborhood = neighborhoodData;
		}

		for (int i = 0; i < neighborhood->length; i++)
		{
			HnswCandidate *e = &neighborhood->items[i];
			bool		visited;

			AddToVisited(base, &v, e, index, &visited);

			if (!visited)
			{
				float		eDistance;
				HnswElement eElement = HnswPtrAccess(base, e->element);
				bool		alwaysAdd = wlen < ef;

				f = ((HnswPairingHeapNode *) pairingheap_first(W))->inner;

				if (index == NULL)
					eDistance = GetCandidateDistance(base, e, q, procinfo, collation);
				else
					HnswLoadElement(eElement, &eDistance, &q, index, procinfo, collation, inserting, alwaysAdd ? NULL : &f->distance);

				if (eDistance < f->distance || alwaysAdd)
				{
					HnswCandidate *ec;

					Assert(!eElement->deleted);

					/* Make robust to issues */
					if (eElement->level < lc)
						continue;

					/* Copy e */
					ec = palloc(sizeof(HnswCandidate));
					HnswPtrStore(base, ec->element, eElement);
					ec->distance = eDistance;

					pairingheap_add(C, &(CreatePairingHeapNode(ec)->ph_node));
					pairingheap_add(W, &(CreatePairingHeapNode(ec)->ph_node));

					/*
					 * Do not count elements being deleted towards ef when
					 * vacuuming. It would be ideal to do this for inserts as
					 * well, but this could affect insert performance.
					 */
					if (CountElement(base, skipElement, e))
					{
						wlen++;

						/* No need to decrement wlen */
						if (wlen > ef)
							pairingheap_remove_first(W);
					}
				}
			}
		}
	}

	/* Add each element of W to w */
	while (!pairingheap_is_empty(W))
	{
		HnswCandidate *hc = ((HnswPairingHeapNode *) pairingheap_remove_first(W))->inner;

		w = lappend(w, hc);
	}

	return w;
}

/*
 * Compare candidate distances with pointer tie-breaker
 */
static int
#if PG_VERSION_NUM >= 130000
CompareCandidateDistances(const ListCell *a, const ListCell *b)
{
	HnswCandidate *hca = lfirst(a);
	HnswCandidate *hcb = lfirst(b);
#else
CompareCandidateDistances(const void *a, const void *b)
{
	HnswCandidate *hca = lfirst(*(ListCell **) a);
	HnswCandidate *hcb = lfirst(*(ListCell **) b);
#endif

	if (hca->distance < hcb->distance)
		return 1;

	if (hca->distance > hcb->distance)
		return -1;

	if (HnswPtrPointer(hca->element) < HnswPtrPointer(hcb->element))
		return 1;

	if (HnswPtrPointer(hca->element) > HnswPtrPointer(hcb->element))
		return -1;

	return 0;
}

/*
 * Compare candidate distances with offset tie-breaker
 */
static int
#if PG_VERSION_NUM >= 130000
CompareCandidateDistancesOffset(const ListCell *a, const ListCell *b)
{
	HnswCandidate *hca = lfirst(a);
	HnswCandidate *hcb = lfirst(b);
#else
CompareCandidateDistancesOffset(const void *a, const void *b)
{
	HnswCandidate *hca = lfirst(*(ListCell **) a);
	HnswCandidate *hcb = lfirst(*(ListCell **) b);
#endif

	if (hca->distance < hcb->distance)
		return 1;

	if (hca->distance > hcb->distance)
		return -1;

	if (HnswPtrOffset(hca->element) < HnswPtrOffset(hcb->element))
		return 1;

	if (HnswPtrOffset(hca->element) > HnswPtrOffset(hcb->element))
		return -1;

	return 0;
}

/*
 * Calculate the distance between elements
 */
static float
HnswGetDistance(char *base, HnswElement a, HnswElement b, FmgrInfo *procinfo, Oid collation)
{
	Datum		aValue = HnswGetValue(base, a);
	Datum		bValue = HnswGetValue(base, b);

	return DatumGetFloat8(FunctionCall2Coll(procinfo, collation, aValue, bValue));
}

/*
 * Check if an element is closer to q than any element from R
 */
static bool
CheckElementCloser(char *base, HnswCandidate * e, List *r, FmgrInfo *procinfo, Oid collation)
{
	HnswElement eElement = HnswPtrAccess(base, e->element);
	ListCell   *lc2;

	foreach(lc2, r)
	{
		HnswCandidate *ri = lfirst(lc2);
		HnswElement riElement = HnswPtrAccess(base, ri->element);
		float		distance = HnswGetDistance(base, eElement, riElement, procinfo, collation);

		if (distance <= e->distance)
			return false;
	}

	return true;
}

/*
 * Algorithm 4 from paper
 */
static List *
SelectNeighbors(char *base, List *c, int lm, int lc, FmgrInfo *procinfo, Oid collation, HnswElement e2, HnswCandidate * newCandidate, HnswCandidate * *pruned, bool sortCandidates)
{
	List	   *r = NIL;
	List	   *w = list_copy(c);
	HnswCandidate **wd;
	int			wdlen = 0;
	int			wdoff = 0;
	HnswNeighborArray *neighbors = HnswGetNeighbors(base, e2, lc);
	bool		mustCalculate = !neighbors->closerSet;
	List	   *added = NIL;
	bool		removedAny = false;

	if (list_length(w) <= lm)
		return w;

	wd = palloc(sizeof(HnswCandidate *) * list_length(w));

	/* Ensure order of candidates is deterministic for closer caching */
	if (sortCandidates)
	{
		if (base == NULL)
			list_sort(w, CompareCandidateDistances);
		else
			list_sort(w, CompareCandidateDistancesOffset);
	}

	while (list_length(w) > 0 && list_length(r) < lm)
	{
		/* Assumes w is already ordered desc */
		HnswCandidate *e = llast(w);

		w = list_delete_last(w);

		/* Use previous state of r and wd to skip work when possible */
		if (mustCalculate)
			e->closer = CheckElementCloser(base, e, r, procinfo, collation);
		else if (list_length(added) > 0)
		{
			/* Keep Valgrind happy for in-memory, parallel builds */
			if (base != NULL)
				VALGRIND_MAKE_MEM_DEFINED(&e->closer, 1);

			/*
			 * If the current candidate was closer, we only need to compare it
			 * with the other candidates that we have added.
			 */
			if (e->closer)
			{
				e->closer = CheckElementCloser(base, e, added, procinfo, collation);

				if (!e->closer)
					removedAny = true;
			}
			else
			{
				/*
				 * If we have removed any candidates from closer, a candidate
				 * that was not closer earlier might now be.
				 */
				if (removedAny)
				{
					e->closer = CheckElementCloser(base, e, r, procinfo, collation);
					if (e->closer)
						added = lappend(added, e);
				}
			}
		}
		else if (e == newCandidate)
		{
			e->closer = CheckElementCloser(base, e, r, procinfo, collation);
			if (e->closer)
				added = lappend(added, e);
		}

		/* Keep Valgrind happy for in-memory, parallel builds */
		if (base != NULL)
			VALGRIND_MAKE_MEM_DEFINED(&e->closer, 1);

		if (e->closer)
			r = lappend(r, e);
		else
			wd[wdlen++] = e;
	}

	/* Cached value can only be used in future if sorted deterministically */
	neighbors->closerSet = sortCandidates;

	/* Keep pruned connections */
	while (wdoff < wdlen && list_length(r) < lm)
		r = lappend(r, wd[wdoff++]);

	/* Return pruned for update connections */
	if (pruned != NULL)
	{
		if (wdoff < wdlen)
			*pruned = wd[wdoff];
		else
			*pruned = linitial(w);
	}

	return r;
}

/*
 * Add connections
 */
static void
AddConnections(char *base, HnswElement element, List *neighbors, int lc)
{
	ListCell   *lc2;
	HnswNeighborArray *a = HnswGetNeighbors(base, element, lc);

	foreach(lc2, neighbors)
		a->items[a->length++] = *((HnswCandidate *) lfirst(lc2));
}

/*
 * Update connections
 */
void
HnswUpdateConnection(char *base, HnswElement element, HnswCandidate * hc, int lm, int lc, int *updateIdx, Relation index, FmgrInfo *procinfo, Oid collation)
{
	HnswElement hce = HnswPtrAccess(base, hc->element);
	HnswNeighborArray *currentNeighbors = HnswGetNeighbors(base, hce, lc);
	HnswCandidate hc2;

	HnswPtrStore(base, hc2.element, element);
	hc2.distance = hc->distance;

	if (currentNeighbors->length < lm)
	{
		currentNeighbors->items[currentNeighbors->length++] = hc2;

		/* Track update */
		if (updateIdx != NULL)
			*updateIdx = -2;
	}
	else
	{
		/* Shrink connections */
		HnswCandidate *pruned = NULL;

		/* Load elements on insert */
		if (index != NULL)
		{
			Datum		q = HnswGetValue(base, hce);

			for (int i = 0; i < currentNeighbors->length; i++)
			{
				HnswCandidate *hc3 = &currentNeighbors->items[i];
				HnswElement hc3Element = HnswPtrAccess(base, hc3->element);

				if (HnswPtrIsNull(base, hc3Element->value))
					HnswLoadElement(hc3Element, &hc3->distance, &q, index, procinfo, collation, true, NULL);
				else
					hc3->distance = GetCandidateDistance(base, hc3, q, procinfo, collation);

				/* Prune element if being deleted */
				if (hc3Element->heaptidsLength == 0)
				{
					pruned = &currentNeighbors->items[i];
					break;
				}
			}
		}

		if (pruned == NULL)
		{
			List	   *c = NIL;

			/* Add candidates */
			for (int i = 0; i < currentNeighbors->length; i++)
				c = lappend(c, &currentNeighbors->items[i]);
			c = lappend(c, &hc2);

			SelectNeighbors(base, c, lm, lc, procinfo, collation, hce, &hc2, &pruned, true);

			/* Should not happen */
			if (pruned == NULL)
				return;
		}

		/* Find and replace the pruned element */
		for (int i = 0; i < currentNeighbors->length; i++)
		{
			if (HnswPtrEqual(base, currentNeighbors->items[i].element, pruned->element))
			{
				currentNeighbors->items[i] = hc2;

				/* Track update */
				if (updateIdx != NULL)
					*updateIdx = i;

				break;
			}
		}
	}
}

/*
 * Remove elements being deleted or skipped
 */
static List *
RemoveElements(char *base, List *w, HnswElement skipElement)
{
	ListCell   *lc2;
	List	   *w2 = NIL;

	/* Ensure does not access heaptidsLength during in-memory build */
	pg_memory_barrier();

	foreach(lc2, w)
	{
		HnswCandidate *hc = (HnswCandidate *) lfirst(lc2);
		HnswElement hce = HnswPtrAccess(base, hc->element);

		/* Skip self for vacuuming update */
		if (skipElement != NULL && hce->blkno == skipElement->blkno && hce->offno == skipElement->offno)
			continue;

		if (hce->heaptidsLength != 0)
			w2 = lappend(w2, hc);
	}

	return w2;
}

#if PG_VERSION_NUM >= 130000
/*
 * Precompute hash
 */
static void
PrecomputeHash(char *base, HnswElement element)
{
	HnswElementPtr ptr;

	HnswPtrStore(base, ptr, element);

	if (base == NULL)
		element->hash = hash_pointer((uintptr_t) HnswPtrPointer(ptr));
	else
		element->hash = hash_offset(HnswPtrOffset(ptr));
}
#endif

/*
 * Algorithm 1 from paper
 */
void
HnswFindElementNeighbors(char *base, HnswElement element, HnswElement entryPoint, Relation index, FmgrInfo *procinfo, Oid collation, int m, int efConstruction, bool existing)
{
	List	   *ep;
	List	   *w;
	int			level = element->level;
	int			entryLevel;
	Datum		q = HnswGetValue(base, element);
	HnswElement skipElement = existing ? element : NULL;

#if PG_VERSION_NUM >= 130000
	/* Precompute hash */
	if (index == NULL)
		PrecomputeHash(base, element);
#endif

	/* No neighbors if no entry point */
	if (entryPoint == NULL)
		return;

	/* Get entry point and level */
	ep = list_make1(HnswEntryCandidate(base, entryPoint, q, index, procinfo, collation, true));
	entryLevel = entryPoint->level;

	/* 1st phase: greedy search to insert level */
	for (int lc = entryLevel; lc >= level + 1; lc--)
	{
		w = HnswSearchLayer(base, q, ep, 1, lc, index, procinfo, collation, m, true, skipElement);
		ep = w;
	}

	if (level > entryLevel)
		level = entryLevel;

	/* Add one for existing element */
	if (existing)
		efConstruction++;

	/* 2nd phase */
	for (int lc = level; lc >= 0; lc--)
	{
		int			lm = HnswGetLayerM(m, lc);
		List	   *neighbors;
		List	   *lw;

		w = HnswSearchLayer(base, q, ep, efConstruction, lc, index, procinfo, collation, m, true, skipElement);

		/* Elements being deleted or skipped can help with search */
		/* but should be removed before selecting neighbors */
		if (index != NULL)
			lw = RemoveElements(base, w, skipElement);
		else
			lw = w;

		/*
		 * Candidates are sorted, but not deterministically. Could set
		 * sortCandidates to true for in-memory builds to enable closer
		 * caching, but there does not seem to be a difference in performance.
		 */
		neighbors = SelectNeighbors(base, lw, lm, lc, procinfo, collation, element, NULL, NULL, false);

		AddConnections(base, element, neighbors, lc);

		ep = w;
	}
}

<<<<<<< HEAD
/*
 * Algorithm 2 from paper with adoptation from Relaxed monotonicity
 */
static HnswCandidate *
HnswSearchLayerRelaxedNext(char *base, Datum q, Relation index,
						   FmgrInfo *procinfo, Oid collation, int m,
						   pairingheap *C, visited_hash * v)
{
	HnswNeighborArray *neighborhoodData = NULL;
	Size		neighborhoodSize;
	HnswCandidate *c = NULL;

	/* Create local memory for neighborhood if needed */
	if (index == NULL)
	{
		neighborhoodSize = HNSW_NEIGHBOR_ARRAY_SIZE(HnswGetLayerM(m, 0));
		neighborhoodData = palloc(neighborhoodSize);
	}


	if (!pairingheap_is_empty(C))
	{
		HnswNeighborArray *neighborhood;
		HnswElement cElement;

		c = ((HnswPairingHeapNode *) pairingheap_remove_first(C))->inner;

		cElement = HnswPtrAccess(base, c->element);

		if (HnswPtrIsNull(base, cElement->neighbors))
			HnswLoadNeighbors(cElement, index, m);

		/* Get the neighborhood at layer lc */
		neighborhood = HnswGetNeighbors(base, cElement, 0);

		/* Copy neighborhood to local memory if needed */
		if (index == NULL)
		{
			LWLockAcquire(&cElement->lock, LW_SHARED);
			memcpy(neighborhoodData, neighborhood, neighborhoodSize);
			LWLockRelease(&cElement->lock);
			neighborhood = neighborhoodData;
		}

		for (int i = 0; i < neighborhood->length; i++)
		{
			HnswCandidate *e = &neighborhood->items[i];
			bool		visited;

			AddToVisited(base, v, e, index, &visited);

			if (!visited)
			{
				float		eDistance;
				HnswElement eElement = HnswPtrAccess(base, e->element);
				HnswCandidate *ec;

				if (index == NULL)
					eDistance = GetCandidateDistance(base, e, q, procinfo, collation);
				else
					HnswLoadElement(eElement, &eDistance, &q, index, procinfo, collation, false);

				Assert(!eElement->deleted);
				ec = palloc(sizeof(HnswCandidate));

				HnswPtrStore(base, ec->element, eElement);
				ec->distance = eDistance;

				pairingheap_add(C, &(CreatePairingHeapNode(ec)->ph_node));
			}
		}
	}
	return c;
}

static HnswCandidate *
HnswVisitedRelaxedNext(char *base, pairingheap *all_visited)
{
	while (!pairingheap_is_empty(all_visited))
	{
		HnswCandidate *candidate = ((HnswPairingHeapNode *) pairingheap_remove_first(all_visited))->inner;
		HnswElement element = HnswPtrAccess(base, candidate->element);

		if (element->heaptidsLength > 0)
		{
			return candidate;
		}
	}
	return NULL;
}


/*
 * Algorithm 2 from paper with adoptation from Relaxed monotonicity
 */
bool
HnswSearchLayerRelaxed(IndexScanDesc scan, List *ep, int ef)
{
	HnswScanOpaque so = (HnswScanOpaque) scan->opaque;
	Relation	index = scan->indexRelation;
	FmgrInfo   *procinfo = so->procinfo;
	Oid			collation = so->collation;
	char	   *base = so->base;
	Datum		q = so->q;
	int			m = so->m;
	pairingheap *C = pairingheap_allocate(CompareNearestCandidates, NULL);
	pairingheap *W = pairingheap_allocate(CompareFurthestCandidates, NULL);
	pairingheap *all_visited = pairingheap_allocate(CompareNearestCandidates, NULL);
	int			wlen = 0;
	visited_hash *v = (visited_hash *) palloc(sizeof(visited_hash));
	ListCell   *lc2;
	HnswNeighborArray *neighborhoodData = NULL;
	Size		neighborhoodSize;

	InitVisited(base, v, index, ef, m);

	/* Create local memory for neighborhood if needed */
	if (index == NULL)
	{
		neighborhoodSize = HNSW_NEIGHBOR_ARRAY_SIZE(HnswGetLayerM(m, 0));
		neighborhoodData = palloc(neighborhoodSize);
	}

	/* Add entry points to v, C, and W */
	foreach(lc2, ep)
	{
		HnswCandidate *hc = (HnswCandidate *) lfirst(lc2);
		bool		found;

		AddToVisited(base, v, hc, index, &found);

		pairingheap_add(C, &(CreatePairingHeapNode(hc)->ph_node));
		pairingheap_add(W, &(CreatePairingHeapNode(hc)->ph_node));
		wlen++;
	}

	while (!pairingheap_is_empty(C))
	{
		HnswNeighborArray *neighborhood;
		HnswCandidate *c = ((HnswPairingHeapNode *) pairingheap_remove_first(C))->inner;
		HnswCandidate *f = ((HnswPairingHeapNode *) pairingheap_first(W))->inner;
		HnswElement cElement;

		cElement = HnswPtrAccess(base, c->element);

		if (HnswPtrIsNull(base, cElement->neighbors))
			HnswLoadNeighbors(cElement, index, m);

		/* Get the neighborhood at layer 0 */
		neighborhood = HnswGetNeighbors(base, cElement, 0);

		/* Copy neighborhood to local memory if needed */
		if (index == NULL)
		{
			LWLockAcquire(&cElement->lock, LW_SHARED);
			memcpy(neighborhoodData, neighborhood, neighborhoodSize);
			LWLockRelease(&cElement->lock);
			neighborhood = neighborhoodData;
		}

		for (int i = 0; i < neighborhood->length; i++)
		{
			HnswCandidate *e = &neighborhood->items[i];
			bool		visited;

			AddToVisited(base, v, e, index, &visited);

			if (!visited)
			{
				float		eDistance;
				HnswElement eElement = HnswPtrAccess(base, e->element);
				HnswCandidate *ec;

				if (index == NULL)
					eDistance = GetCandidateDistance(base, e, q, procinfo, collation);
				else
					HnswLoadElement(eElement, &eDistance, &q, index, procinfo, collation, false);

				Assert(!eElement->deleted);
				ec = palloc(sizeof(HnswCandidate));

				HnswPtrStore(base, ec->element, eElement);
				ec->distance = eDistance;

				pairingheap_add(C, &(CreatePairingHeapNode(ec)->ph_node));
			}
		}
		pairingheap_add(all_visited, &(CreatePairingHeapNode(c)->ph_node));

/*
 * Check the condition to exit the loop:
 * 1) the best candidates queue (W) is full
 * 2) the current candidate (c) distance is further than the furthest in W
 * 3) the next candidate from candidate set (C) is further than the furthest in W or candidate set (C) is empty
 */
		if ((wlen == ef) &&
			f->distance < c->distance &&
			(pairingheap_is_empty(C) ||
			 (f->distance < ((HnswPairingHeapNode *) pairingheap_first(C))->inner->distance)
			 )
			)
		{
			break;
		}
		if (wlen == ef)
		{
			pairingheap_remove_first(W);
			wlen--;
		}
		pairingheap_add(W, &(CreatePairingHeapNode(c)->ph_node));
		wlen++;
	}
	/* save all variables stored search state */
	so->next.nextFromSearch = HnswSearchLayerRelaxedNext(base, q, index, procinfo, collation, m, C, (visited_hash *) v);
	so->next.nextFromVisited = HnswVisitedRelaxedNext(base, all_visited);
	so->visitedFlag = v;
	so->candidates = C;
	so->allVisited = all_visited;
	return true;
}


ItemPointerData
NextScanItemsRelaxed(IndexScanDesc scan)
{
	HnswScanOpaque so = (HnswScanOpaque) scan->opaque;
	char	   *base = so->base;
	Datum		q = so->q;
	Relation	index = scan->indexRelation;
	FmgrInfo   *procinfo = so->procinfo;
	Oid			collation = so->collation;
	int			m = so->m;
	pairingheap *C = so->candidates;
	void	   *v = so->visitedFlag;
	pairingheap *all_visited = so->allVisited;
	HnswNextElement *next = &so->next;

	ItemPointerData heaptid;

	if (next->nextFromVisited && next->nextFromSearch)
	{
		if (next->nextFromVisited->distance < next->nextFromSearch->distance)
		{
			HnswElement element = HnswPtrAccess(base, next->nextFromVisited->element);

			heaptid = element->heaptids[--element->heaptidsLength];
			if (element->heaptidsLength == 0)
			{
				next->nextFromVisited = HnswVisitedRelaxedNext(base, all_visited);
			}
		}
		else
		{
			HnswElement element = HnswPtrAccess(base, next->nextFromSearch->element);

			heaptid = element->heaptids[--element->heaptidsLength];
			if (element->heaptidsLength == 0)
			{
				next->nextFromSearch = HnswSearchLayerRelaxedNext(base, q, index, procinfo, collation, m, C, (visited_hash *) v);
			}
		}
	}
	else if (next->nextFromVisited)
	{
		HnswElement element = HnswPtrAccess(base, next->nextFromVisited->element);

		heaptid = element->heaptids[--element->heaptidsLength];
		if (element->heaptidsLength == 0)
		{
			next->nextFromVisited = HnswVisitedRelaxedNext(base, all_visited);
		}
	}
	else if (next->nextFromSearch)
	{
		HnswElement element = HnswPtrAccess(base, next->nextFromSearch->element);

		heaptid = element->heaptids[--element->heaptidsLength];
		if (element->heaptidsLength == 0)
		{
			next->nextFromSearch = HnswSearchLayerRelaxedNext(base, q, index, procinfo, collation, m, C, (visited_hash *) v);
		}
	}
	else
	{
		/* tid with ip_posid==0 is invalid */
		ItemPointerSet(&heaptid, InvalidBlockNumber, 0);
	}

	return heaptid;
}
=======
PGDLLEXPORT Datum l2_normalize(PG_FUNCTION_ARGS);
PGDLLEXPORT Datum halfvec_l2_normalize(PG_FUNCTION_ARGS);
PGDLLEXPORT Datum sparsevec_l2_normalize(PG_FUNCTION_ARGS);

static void
SparsevecCheckValue(Pointer v)
{
	SparseVector *vec = (SparseVector *) v;

	if (vec->nnz > HNSW_MAX_NNZ)
		elog(ERROR, "sparsevec cannot have more than %d non-zero elements for hnsw index", HNSW_MAX_NNZ);
}

/*
 * Get type info
 */
const		HnswTypeInfo *
HnswGetTypeInfo(Relation index)
{
	FmgrInfo   *procinfo = HnswOptionalProcInfo(index, HNSW_TYPE_INFO_PROC);

	if (procinfo == NULL)
	{
		static const HnswTypeInfo typeInfo = {
			.maxDimensions = HNSW_MAX_DIM,
			.normalize = l2_normalize,
			.checkValue = NULL
		};

		return (&typeInfo);
	}
	else
		return (const HnswTypeInfo *) DatumGetPointer(FunctionCall0Coll(procinfo, InvalidOid));
}

FUNCTION_PREFIX PG_FUNCTION_INFO_V1(hnsw_halfvec_support);
Datum
hnsw_halfvec_support(PG_FUNCTION_ARGS)
{
	static const HnswTypeInfo typeInfo = {
		.maxDimensions = HNSW_MAX_DIM * 2,
		.normalize = halfvec_l2_normalize,
		.checkValue = NULL
	};

	PG_RETURN_POINTER(&typeInfo);
};

FUNCTION_PREFIX PG_FUNCTION_INFO_V1(hnsw_bit_support);
Datum
hnsw_bit_support(PG_FUNCTION_ARGS)
{
	static const HnswTypeInfo typeInfo = {
		.maxDimensions = HNSW_MAX_DIM * 32,
		.normalize = NULL,
		.checkValue = NULL
	};

	PG_RETURN_POINTER(&typeInfo);
};

FUNCTION_PREFIX PG_FUNCTION_INFO_V1(hnsw_sparsevec_support);
Datum
hnsw_sparsevec_support(PG_FUNCTION_ARGS)
{
	static const HnswTypeInfo typeInfo = {
		.maxDimensions = SPARSEVEC_MAX_DIM,
		.normalize = sparsevec_l2_normalize,
		.checkValue = SparsevecCheckValue
	};

	PG_RETURN_POINTER(&typeInfo);
};
>>>>>>> d0dbc8b4
<|MERGE_RESOLUTION|>--- conflicted
+++ resolved
@@ -13,12 +13,9 @@
 #include "utils/datum.h"
 #include "utils/memdebug.h"
 #include "utils/rel.h"
-<<<<<<< HEAD
 #include "utils/syscache.h"
 #include "access/relscan.h"
 #include "vector.h"
-=======
->>>>>>> d0dbc8b4
 
 #if PG_VERSION_NUM >= 130000
 #include "common/hashfn.h"
@@ -1276,7 +1273,80 @@
 	}
 }
 
-<<<<<<< HEAD
+PGDLLEXPORT Datum l2_normalize(PG_FUNCTION_ARGS);
+PGDLLEXPORT Datum halfvec_l2_normalize(PG_FUNCTION_ARGS);
+PGDLLEXPORT Datum sparsevec_l2_normalize(PG_FUNCTION_ARGS);
+
+static void
+SparsevecCheckValue(Pointer v)
+{
+	SparseVector *vec = (SparseVector *) v;
+
+	if (vec->nnz > HNSW_MAX_NNZ)
+		elog(ERROR, "sparsevec cannot have more than %d non-zero elements for hnsw index", HNSW_MAX_NNZ);
+}
+
+/*
+ * Get type info
+ */
+const		HnswTypeInfo *
+HnswGetTypeInfo(Relation index)
+{
+	FmgrInfo   *procinfo = HnswOptionalProcInfo(index, HNSW_TYPE_INFO_PROC);
+
+	if (procinfo == NULL)
+	{
+		static const HnswTypeInfo typeInfo = {
+			.maxDimensions = HNSW_MAX_DIM,
+			.normalize = l2_normalize,
+			.checkValue = NULL
+		};
+
+		return (&typeInfo);
+	}
+	else
+		return (const HnswTypeInfo *) DatumGetPointer(FunctionCall0Coll(procinfo, InvalidOid));
+}
+
+FUNCTION_PREFIX PG_FUNCTION_INFO_V1(hnsw_halfvec_support);
+Datum
+hnsw_halfvec_support(PG_FUNCTION_ARGS)
+{
+	static const HnswTypeInfo typeInfo = {
+		.maxDimensions = HNSW_MAX_DIM * 2,
+		.normalize = halfvec_l2_normalize,
+		.checkValue = NULL
+	};
+
+	PG_RETURN_POINTER(&typeInfo);
+};
+
+FUNCTION_PREFIX PG_FUNCTION_INFO_V1(hnsw_bit_support);
+Datum
+hnsw_bit_support(PG_FUNCTION_ARGS)
+{
+	static const HnswTypeInfo typeInfo = {
+		.maxDimensions = HNSW_MAX_DIM * 32,
+		.normalize = NULL,
+		.checkValue = NULL
+	};
+
+	PG_RETURN_POINTER(&typeInfo);
+};
+
+FUNCTION_PREFIX PG_FUNCTION_INFO_V1(hnsw_sparsevec_support);
+Datum
+hnsw_sparsevec_support(PG_FUNCTION_ARGS)
+{
+	static const HnswTypeInfo typeInfo = {
+		.maxDimensions = SPARSEVEC_MAX_DIM,
+		.normalize = sparsevec_l2_normalize,
+		.checkValue = SparsevecCheckValue
+	};
+
+	PG_RETURN_POINTER(&typeInfo);
+};
+
 /*
  * Algorithm 2 from paper with adoptation from Relaxed monotonicity
  */
@@ -1337,7 +1407,7 @@
 				if (index == NULL)
 					eDistance = GetCandidateDistance(base, e, q, procinfo, collation);
 				else
-					HnswLoadElement(eElement, &eDistance, &q, index, procinfo, collation, false);
+					HnswLoadElement(eElement, &eDistance, &q, index, procinfo, collation, false, NULL);
 
 				Assert(!eElement->deleted);
 				ec = palloc(sizeof(HnswCandidate));
@@ -1453,7 +1523,7 @@
 				if (index == NULL)
 					eDistance = GetCandidateDistance(base, e, q, procinfo, collation);
 				else
-					HnswLoadElement(eElement, &eDistance, &q, index, procinfo, collation, false);
+					HnswLoadElement(eElement, &eDistance, &q, index, procinfo, collation, false, NULL);
 
 				Assert(!eElement->deleted);
 				ec = palloc(sizeof(HnswCandidate));
@@ -1566,79 +1636,4 @@
 	}
 
 	return heaptid;
-}
-=======
-PGDLLEXPORT Datum l2_normalize(PG_FUNCTION_ARGS);
-PGDLLEXPORT Datum halfvec_l2_normalize(PG_FUNCTION_ARGS);
-PGDLLEXPORT Datum sparsevec_l2_normalize(PG_FUNCTION_ARGS);
-
-static void
-SparsevecCheckValue(Pointer v)
-{
-	SparseVector *vec = (SparseVector *) v;
-
-	if (vec->nnz > HNSW_MAX_NNZ)
-		elog(ERROR, "sparsevec cannot have more than %d non-zero elements for hnsw index", HNSW_MAX_NNZ);
-}
-
-/*
- * Get type info
- */
-const		HnswTypeInfo *
-HnswGetTypeInfo(Relation index)
-{
-	FmgrInfo   *procinfo = HnswOptionalProcInfo(index, HNSW_TYPE_INFO_PROC);
-
-	if (procinfo == NULL)
-	{
-		static const HnswTypeInfo typeInfo = {
-			.maxDimensions = HNSW_MAX_DIM,
-			.normalize = l2_normalize,
-			.checkValue = NULL
-		};
-
-		return (&typeInfo);
-	}
-	else
-		return (const HnswTypeInfo *) DatumGetPointer(FunctionCall0Coll(procinfo, InvalidOid));
-}
-
-FUNCTION_PREFIX PG_FUNCTION_INFO_V1(hnsw_halfvec_support);
-Datum
-hnsw_halfvec_support(PG_FUNCTION_ARGS)
-{
-	static const HnswTypeInfo typeInfo = {
-		.maxDimensions = HNSW_MAX_DIM * 2,
-		.normalize = halfvec_l2_normalize,
-		.checkValue = NULL
-	};
-
-	PG_RETURN_POINTER(&typeInfo);
-};
-
-FUNCTION_PREFIX PG_FUNCTION_INFO_V1(hnsw_bit_support);
-Datum
-hnsw_bit_support(PG_FUNCTION_ARGS)
-{
-	static const HnswTypeInfo typeInfo = {
-		.maxDimensions = HNSW_MAX_DIM * 32,
-		.normalize = NULL,
-		.checkValue = NULL
-	};
-
-	PG_RETURN_POINTER(&typeInfo);
-};
-
-FUNCTION_PREFIX PG_FUNCTION_INFO_V1(hnsw_sparsevec_support);
-Datum
-hnsw_sparsevec_support(PG_FUNCTION_ARGS)
-{
-	static const HnswTypeInfo typeInfo = {
-		.maxDimensions = SPARSEVEC_MAX_DIM,
-		.normalize = sparsevec_l2_normalize,
-		.checkValue = SparsevecCheckValue
-	};
-
-	PG_RETURN_POINTER(&typeInfo);
-};
->>>>>>> d0dbc8b4
+}