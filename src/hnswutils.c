#include "postgres.h"

#include <math.h>

#include "access/generic_xlog.h"
#include "catalog/pg_type.h"
#include "catalog/pg_type_d.h"
#include "common/hashfn.h"
#include "fmgr.h"
#include "hnsw.h"
#include "lib/pairingheap.h"
#include "sparsevec.h"
#include "storage/bufmgr.h"
#include "utils/datum.h"
#include "utils/memdebug.h"
#include "utils/rel.h"

#if PG_VERSION_NUM < 170000
static inline uint64
murmurhash64(uint64 data)
{
	uint64		h = data;

	h ^= h >> 33;
	h *= 0xff51afd7ed558ccd;
	h ^= h >> 33;
	h *= 0xc4ceb9fe1a85ec53;
	h ^= h >> 33;

	return h;
}
#endif

/* TID hash table */
static uint32
hash_tid(ItemPointerData tid)
{
	union
	{
		uint64		i;
		ItemPointerData tid;
	}			x;

	/* Initialize unused bytes */
	x.i = 0;
	x.tid = tid;

	return murmurhash64(x.i);
}

#define SH_PREFIX		tidhash
#define SH_ELEMENT_TYPE	TidHashEntry
#define SH_KEY_TYPE		ItemPointerData
#define	SH_KEY			tid
#define SH_HASH_KEY(tb, key)	hash_tid(key)
#define SH_EQUAL(tb, a, b)		ItemPointerEquals(&a, &b)
#define	SH_SCOPE		extern
#define SH_DEFINE
#include "lib/simplehash.h"

/* Pointer hash table */
static uint32
hash_pointer(uintptr_t ptr)
{
#if SIZEOF_VOID_P == 8
	return murmurhash64((uint64) ptr);
#else
	return murmurhash32((uint32) ptr);
#endif
}

#define SH_PREFIX		pointerhash
#define SH_ELEMENT_TYPE	PointerHashEntry
#define SH_KEY_TYPE		uintptr_t
#define	SH_KEY			ptr
#define SH_HASH_KEY(tb, key)	hash_pointer(key)
#define SH_EQUAL(tb, a, b)		(a == b)
#define	SH_SCOPE		extern
#define SH_DEFINE
#include "lib/simplehash.h"

/* Offset hash table */
static uint32
hash_offset(Size offset)
{
#if SIZEOF_SIZE_T == 8
	return murmurhash64((uint64) offset);
#else
	return murmurhash32((uint32) offset);
#endif
}

#define SH_PREFIX		offsethash
#define SH_ELEMENT_TYPE	OffsetHashEntry
#define SH_KEY_TYPE		Size
#define	SH_KEY			offset
#define SH_HASH_KEY(tb, key)	hash_offset(key)
#define SH_EQUAL(tb, a, b)		(a == b)
#define	SH_SCOPE		extern
#define SH_DEFINE
#include "lib/simplehash.h"

typedef union
{
	pointerhash_hash *pointers;
	offsethash_hash *offsets;
	tidhash_hash *tids;
}			visited_hash;

typedef union
{
	HnswElement element;
	ItemPointerData indextid;
}			HnswUnvisited;

/*
 * Get the max number of connections in an upper layer for each element in the index
 */
int
HnswGetM(Relation index)
{
	HnswOptions *opts = (HnswOptions *) index->rd_options;

	if (opts)
		return opts->m;

	return HNSW_DEFAULT_M;
}

/*
 * Get the size of the dynamic candidate list in the index
 */
int
HnswGetEfConstruction(Relation index)
{
	HnswOptions *opts = (HnswOptions *) index->rd_options;

	if (opts)
		return opts->efConstruction;

	return HNSW_DEFAULT_EF_CONSTRUCTION;
}

/*
 * Get proc
 */
FmgrInfo *
HnswOptionalProcInfo(Relation index, uint16 procnum)
{
	if (!OidIsValid(index_getprocid(index, 1, procnum)))
		return NULL;

	return index_getprocinfo(index, 1, procnum);
}

/*
 * Init support functions
 */
void
HnswInitSupport(HnswSupport * support, Relation index)
{
	support->procinfo[0] = index_getprocinfo(index, 1, HNSW_DISTANCE_PROC);

	if (IndexRelationGetNumberOfKeyAttributes(index) > 1)
		support->procinfo[1] = index_getprocinfo(index, 2, HNSW_ATTRIBUTE_DISTANCE_PROC);

	support->collation = index->rd_indcollation;
	support->normprocinfo = HnswOptionalProcInfo(index, HNSW_NORM_PROC);
}

/*
 * Get element tuple size
 */
Size
HnswGetElementTupleSize(char *base, HnswElement element, bool useIndexTuple)
{
	Size		size;

	if (useIndexTuple)
	{
		IndexTuple	itup = HnswPtrAccess(base, element->itup);

		size = IndexTupleSize(itup);
	}
	else
	{
		Pointer		valuePtr = HnswPtrAccess(base, element->value);

		size = VARSIZE_ANY(valuePtr);
	}

	return HNSW_ELEMENT_TUPLE_SIZE(size);
}

/*
 * Normalize value
 */
Datum
HnswNormValue(const HnswTypeInfo * typeInfo, Oid collation, Datum value)
{
	return DirectFunctionCall1Coll(typeInfo->normalize, collation, value);
}

/*
 * Check if non-zero norm
 */
bool
HnswCheckNorm(HnswSupport * support, Datum value)
{
	return DatumGetFloat8(FunctionCall1Coll(support->normprocinfo, support->collation[0], value)) > 0;
}

/*
 * Check if index tuples are equal
 */
bool
HnswIndexTupleIsEqual(IndexTuple a, IndexTuple b, TupleDesc tupdesc)
{
	for (int i = 0; i < tupdesc->natts; i++)
	{
		bool		nullA;
		bool		nullB;

		Datum		datumA = index_getattr(a, i + 1, tupdesc, &nullA);
		Datum		datumB = index_getattr(b, i + 1, tupdesc, &nullB);

		if (nullA || nullB)
		{
			if (nullA != nullB)
				return false;
		}
		else
		{
			Form_pg_attribute att = TupleDescAttr(tupdesc, i);

			if (!datumIsEqual(datumA, datumB, att->attbyval, att->attlen))
				return false;
		}
	}

	return true;
}

/*
 * New buffer
 */
Buffer
HnswNewBuffer(Relation index, ForkNumber forkNum)
{
	Buffer		buf = ReadBufferExtended(index, forkNum, P_NEW, RBM_NORMAL, NULL);

	LockBuffer(buf, BUFFER_LOCK_EXCLUSIVE);
	return buf;
}

/*
 * Init page
 */
void
HnswInitPage(Buffer buf, Page page)
{
	PageInit(page, BufferGetPageSize(buf), sizeof(HnswPageOpaqueData));
	HnswPageGetOpaque(page)->nextblkno = InvalidBlockNumber;
	HnswPageGetOpaque(page)->page_id = HNSW_PAGE_ID;
}

/*
 * Allocate a neighbor array
 */
HnswNeighborArray *
HnswInitNeighborArray(int lm, HnswAllocator * allocator)
{
	HnswNeighborArray *a = HnswAlloc(allocator, HNSW_NEIGHBOR_ARRAY_SIZE(lm));

	a->length = 0;
	a->closerSet = false;
	return a;
}

/*
 * Allocate neighbors
 */
void
HnswInitNeighbors(char *base, HnswElement element, int m, HnswAllocator * allocator)
{
	int			level = element->level;
	HnswNeighborArrayPtr *neighborList = (HnswNeighborArrayPtr *) HnswAlloc(allocator, sizeof(HnswNeighborArrayPtr) * (level + 1));

	HnswPtrStore(base, element->neighbors, neighborList);

	for (int lc = 0; lc <= level; lc++)
		HnswPtrStore(base, neighborList[lc], HnswInitNeighborArray(HnswGetLayerM(m, lc), allocator));
}

/*
 * Allocate memory from the allocator
 */
void *
HnswAlloc(HnswAllocator * allocator, Size size)
{
	if (allocator)
		return (*(allocator)->alloc) (size, (allocator)->state);

	return palloc(size);
}

/*
 * Allocate an element
 */
HnswElement
HnswInitElement(char *base, ItemPointer heaptid, int m, double ml, int maxLevel, HnswAllocator * allocator)
{
	HnswElement element = HnswAlloc(allocator, sizeof(HnswElementData));

	int			level = (int) (-log(RandomDouble()) * ml);

	/* Cap level */
	if (level > maxLevel)
		level = maxLevel;

	element->heaptidsLength = 0;
	HnswAddHeapTid(element, heaptid);

	element->level = level;
	element->deleted = 0;

	HnswInitNeighbors(base, element, m, allocator);

	HnswPtrStore(base, element->value, (Pointer) NULL);
	HnswPtrStore(base, element->itup, (IndexTuple) NULL);

	return element;
}

/*
 * Add a heap TID to an element
 */
void
HnswAddHeapTid(HnswElement element, ItemPointer heaptid)
{
	element->heaptids[element->heaptidsLength++] = *heaptid;
}

/*
 * Allocate an element from block and offset numbers
 */
HnswElement
HnswInitElementFromBlock(BlockNumber blkno, OffsetNumber offno)
{
	HnswElement element = palloc(sizeof(HnswElementData));
	char	   *base = NULL;

	element->blkno = blkno;
	element->offno = offno;
	HnswPtrStore(base, element->neighbors, (HnswNeighborArrayPtr *) NULL);
	HnswPtrStore(base, element->value, (Pointer) NULL);
	HnswPtrStore(base, element->itup, (IndexTuple) NULL);
	return element;
}

/*
 * Get the metapage info
 */
void
HnswGetMetaPageInfo(Relation index, int *m, HnswElement * entryPoint)
{
	Buffer		buf;
	Page		page;
	HnswMetaPage metap;

	buf = ReadBuffer(index, HNSW_METAPAGE_BLKNO);
	LockBuffer(buf, BUFFER_LOCK_SHARE);
	page = BufferGetPage(buf);
	metap = HnswPageGetMeta(page);

	if (unlikely(metap->magicNumber != HNSW_MAGIC_NUMBER))
		elog(ERROR, "hnsw index is not valid");

	if (m != NULL)
		*m = metap->m;

	if (entryPoint != NULL)
	{
		if (BlockNumberIsValid(metap->entryBlkno))
		{
			*entryPoint = HnswInitElementFromBlock(metap->entryBlkno, metap->entryOffno);
			(*entryPoint)->level = metap->entryLevel;
		}
		else
			*entryPoint = NULL;
	}

	UnlockReleaseBuffer(buf);
}

/*
 * Get the entry point
 */
HnswElement
HnswGetEntryPoint(Relation index)
{
	HnswElement entryPoint;

	HnswGetMetaPageInfo(index, NULL, &entryPoint);

	return entryPoint;
}

/*
 * Update the metapage info
 */
static void
HnswUpdateMetaPageInfo(Page page, int updateEntry, HnswElement entryPoint, BlockNumber insertPage)
{
	HnswMetaPage metap = HnswPageGetMeta(page);

	if (updateEntry)
	{
		if (entryPoint == NULL)
		{
			metap->entryBlkno = InvalidBlockNumber;
			metap->entryOffno = InvalidOffsetNumber;
			metap->entryLevel = -1;
		}
		else if (entryPoint->level > metap->entryLevel || updateEntry == HNSW_UPDATE_ENTRY_ALWAYS)
		{
			metap->entryBlkno = entryPoint->blkno;
			metap->entryOffno = entryPoint->offno;
			metap->entryLevel = entryPoint->level;
		}
	}

	if (BlockNumberIsValid(insertPage))
		metap->insertPage = insertPage;
}

/*
 * Update the metapage
 */
void
HnswUpdateMetaPage(Relation index, int updateEntry, HnswElement entryPoint, BlockNumber insertPage, ForkNumber forkNum, bool building)
{
	Buffer		buf;
	Page		page;
	GenericXLogState *state;

	buf = ReadBufferExtended(index, forkNum, HNSW_METAPAGE_BLKNO, RBM_NORMAL, NULL);
	LockBuffer(buf, BUFFER_LOCK_EXCLUSIVE);
	if (building)
	{
		state = NULL;
		page = BufferGetPage(buf);
	}
	else
	{
		state = GenericXLogStart(index);
		page = GenericXLogRegisterBuffer(state, buf, 0);
	}

	HnswUpdateMetaPageInfo(page, updateEntry, entryPoint, insertPage);

	if (building)
		MarkBufferDirty(buf);
	else
		GenericXLogFinish(state);
	UnlockReleaseBuffer(buf);
}

/*
 * Form index tuple
 */
bool
HnswFormIndexTuple(IndexTuple *out, Datum *values, bool *isnull, const HnswTypeInfo * typeInfo, HnswSupport * support, TupleDesc tupdesc)
{
	Datum		newValues[2];

	/* Detoast once for all calls */
	Datum		value = PointerGetDatum(PG_DETOAST_DATUM(values[0]));

	/* Check value */
	if (typeInfo->checkValue != NULL)
		typeInfo->checkValue(DatumGetPointer(value));

	/* Normalize if needed */
	if (support->normprocinfo != NULL)
	{
		if (!HnswCheckNorm(support, value))
			return false;

		value = HnswNormValue(typeInfo, support->collation[0], value);
	}

	newValues[0] = value;
	for (int i = 1; i < tupdesc->natts; i++)
		newValues[i] = values[i];

	*out = index_form_tuple(tupdesc, newValues, isnull);

	return true;
}

/*
 * Set element tuple, except for neighbor info
 */
void
HnswSetElementTuple(char *base, HnswElementTuple etup, HnswElement element, bool useIndexTuple)
{
	etup->type = HNSW_ELEMENT_TUPLE_TYPE;
	etup->level = element->level;
	etup->deleted = 0;
	for (int i = 0; i < HNSW_HEAPTIDS; i++)
	{
		if (i < element->heaptidsLength)
			etup->heaptids[i] = element->heaptids[i];
		else
			ItemPointerSetInvalid(&etup->heaptids[i]);
	}

	if (useIndexTuple)
	{
		IndexTuple	itup = HnswPtrAccess(base, element->itup);

		memcpy(&etup->data, itup, IndexTupleSize(itup));
	}
	else
	{
		Pointer		valuePtr = HnswPtrAccess(base, element->value);

		memcpy(&etup->data, valuePtr, VARSIZE_ANY(valuePtr));
	}
}

/*
 * Set neighbor tuple
 */
void
HnswSetNeighborTuple(char *base, HnswNeighborTuple ntup, HnswElement e, int m)
{
	int			idx = 0;

	ntup->type = HNSW_NEIGHBOR_TUPLE_TYPE;

	for (int lc = e->level; lc >= 0; lc--)
	{
		HnswNeighborArray *neighbors = HnswGetNeighbors(base, e, lc);
		int			lm = HnswGetLayerM(m, lc);

		for (int i = 0; i < lm; i++)
		{
			ItemPointer indextid = &ntup->indextids[idx++];

			if (i < neighbors->length)
			{
				HnswCandidate *hc = &neighbors->items[i];
				HnswElement hce = HnswPtrAccess(base, hc->element);

				ItemPointerSet(indextid, hce->blkno, hce->offno);
			}
			else
				ItemPointerSetInvalid(indextid);
		}
	}

	ntup->count = idx;
}

/*
 * Load an element from a tuple
 */
void
HnswLoadElementFromTuple(HnswElement element, HnswElementTuple etup, bool loadHeaptids, bool loadVec, Relation index)
{
	element->level = etup->level;
	element->deleted = etup->deleted;
	element->neighborPage = ItemPointerGetBlockNumber(&etup->neighbortid);
	element->neighborOffno = ItemPointerGetOffsetNumber(&etup->neighbortid);
	element->heaptidsLength = 0;

	if (loadHeaptids)
	{
		for (int i = 0; i < HNSW_HEAPTIDS; i++)
		{
			/* Can stop at first invalid */
			if (!ItemPointerIsValid(&etup->heaptids[i]))
				break;

			HnswAddHeapTid(element, &etup->heaptids[i]);
		}
	}

	if (loadVec)
	{
		char	   *base = NULL;

		if (HnswUseIndexTuple(index))
		{
			IndexTuple	itup = CopyIndexTuple((IndexTuple) &etup->data);
			TupleDesc	tupdesc = RelationGetDescr(index);
			bool		unused;

			HnswPtrStore(base, element->itup, itup);
			HnswPtrStore(base, element->value, DatumGetPointer(index_getattr(itup, 1, tupdesc, &unused)));
		}
		else
		{
			Datum		value = datumCopy(PointerGetDatum(&etup->data), false, -1);

			HnswPtrStore(base, element->value, DatumGetPointer(value));
		}
	}
}

/*
 * Get the attribute distance
 */
static inline double
AttributeDistance(double e)
{
	/* TODO Better bias */
	/* must be >> max(w * g) + 1 / log10(2) */
	double		bias = 4.32;

	return e > 0 ? bias - 1.0 / log10(e + 1) : 0;
}

/*
 * Calculate the distance between values
 */
static double
HnswGetDistance(IndexTuple itup, Datum vec, Datum q, IndexTuple qtup, ScanKeyData *keyData, Relation index, HnswSupport * support, bool *matches)
{
	double		g;

	if (DatumGetPointer(q) == NULL)
		g = 0;
	else
		g = DatumGetFloat8(FunctionCall2Coll(support->procinfo[0], support->collation[0], q, vec));

	Assert(PointerIsValid(matches));
	*matches = true;

	if (IndexRelationGetNumberOfKeyAttributes(index) > 1)
	{
		double		w = 0.25;
		double		e = 0.0;
		TupleDesc	tupdesc = RelationGetDescr(index);

		if (keyData)
		{
			/* TODO need to pass length of key data */
			int			keyCount = 1;

			for (int i = 0; i < keyCount; i++)
			{
				ScanKey		key = &keyData[i];
				bool		isnull;
				Datum		value = index_getattr(itup, key->sk_attno, tupdesc, &isnull);
				bool		attnull = key->sk_flags & SK_ISNULL;

				if (isnull || attnull)
				{
					if (isnull != attnull)
					{
						e += 1000;
						*matches = false;
					}
				}
				else if (!DatumGetBool(FunctionCall2Coll(&key->sk_func, key->sk_collation, value, key->sk_argument)))
				{
					double		ei = fabs(DatumGetFloat8(FunctionCall2Coll(support->procinfo[key->sk_attno - 1], support->collation[key->sk_attno - 1], value, key->sk_argument)));

					if (ei > 0)
						e += ei;
					else
						/* Distance is zero for inequality */
						e += 1000;

					*matches = false;
				}
			}

			return w * g + AttributeDistance(e);
		}
		else if (qtup)
		{
			int			keyCount = IndexRelationGetNumberOfKeyAttributes(index) - 1;

			for (int i = 0; i < keyCount; i++)
			{
				bool		isnull;
				bool		attnull;
				Datum		value = index_getattr(itup, i + 2, tupdesc, &isnull);
				Datum		value2 = index_getattr(qtup, i + 2, tupdesc, &attnull);

				if (isnull || attnull)
				{
					if (isnull != attnull)
						e += 1000;
				}
				else
					e += fabs(DatumGetFloat8(FunctionCall2Coll(support->procinfo[i + 1], support->collation[i + 1], value, value2)));
			}

			return w * g + AttributeDistance(e);
		}
	}

	return g;
}

/*
 * Load an element and optionally get its distance from q
 */
static void
<<<<<<< HEAD
HnswLoadElementImpl(BlockNumber blkno, OffsetNumber offno, double *distance, bool *matches, Datum *q, IndexTuple qtup, ScanKeyData *keyData, Relation index, HnswSupport * support, bool loadVec, double *maxDistance, HnswElement * element)
=======
HnswLoadElementImpl(BlockNumber blkno, OffsetNumber offno, double *distance, HnswQuery * q, Relation index, HnswSupport * support, bool loadVec, double *maxDistance, HnswElement * element)
>>>>>>> fa678298
{
	Buffer		buf;
	Page		page;
	HnswElementTuple etup;

	/* Read vector */
	buf = ReadBuffer(index, blkno);
	LockBuffer(buf, BUFFER_LOCK_SHARE);
	page = BufferGetPage(buf);

	etup = (HnswElementTuple) PageGetItem(page, PageGetItemId(page, offno));

	Assert(HnswIsElementTuple(etup));

	/* Calculate distance */
	if (distance != NULL)
	{
<<<<<<< HEAD
		IndexTuple	itup = NULL;
		Datum		value;

		if (HnswUseIndexTuple(index))
		{
			TupleDesc	tupdesc = RelationGetDescr(index);
			bool		unused;

			itup = (IndexTuple) &etup->data;
			value = index_getattr(itup, 1, tupdesc, &unused);
		}
		else
		{
			value = PointerGetDatum(&etup->data);
		}

		*distance = HnswGetDistance(itup, value, *q, qtup, keyData, index, support, matches);
=======
		if (DatumGetPointer(q->value) == NULL)
			*distance = 0;
		else
			*distance = HnswGetDistance(q->value, PointerGetDatum(&etup->data), support);
>>>>>>> fa678298
	}

	/* Load element */
	if (distance == NULL || maxDistance == NULL || *distance < *maxDistance)
	{
		if (*element == NULL)
			*element = HnswInitElementFromBlock(blkno, offno);

		HnswLoadElementFromTuple(*element, etup, true, loadVec, index);
	}

	UnlockReleaseBuffer(buf);
}

/*
 * Load an element and optionally get its distance from q
 */
void
<<<<<<< HEAD
HnswLoadElement(HnswElement element, double *distance, bool *matches, Datum *q, IndexTuple qtup, ScanKeyData *keyData, Relation index, HnswSupport * support, bool loadVec, double *maxDistance)
=======
HnswLoadElement(HnswElement element, double *distance, HnswQuery * q, Relation index, HnswSupport * support, bool loadVec, double *maxDistance)
>>>>>>> fa678298
{
	HnswLoadElementImpl(element->blkno, element->offno, distance, matches, q, qtup, keyData, index, support, loadVec, maxDistance, &element);
}

/*
 * Get the distance for an element
 */
static double
<<<<<<< HEAD
GetElementDistance(char *base, HnswElement element, bool *matches, Datum q, IndexTuple qtup, ScanKeyData *keyData, Relation index, HnswSupport * support)
=======
GetElementDistance(char *base, HnswElement element, HnswQuery * q, HnswSupport * support)
>>>>>>> fa678298
{
	Datum		value = HnswGetValue(base, element);
	IndexTuple	itup = HnswPtrAccess(base, element->itup);

<<<<<<< HEAD
	return HnswGetDistance(itup, value, q, qtup, keyData, index, support, matches);
=======
	return HnswGetDistance(q->value, value, support);
>>>>>>> fa678298
}

/*
 * Create a candidate for the entry point
 */
HnswSearchCandidate *
<<<<<<< HEAD
HnswEntryCandidate(char *base, HnswElement entryPoint, Datum q, IndexTuple qtup, ScanKeyData *keyData, Relation index, HnswSupport * support, bool loadVec, bool inMemory)
=======
HnswEntryCandidate(char *base, HnswElement entryPoint, HnswQuery * q, Relation index, HnswSupport * support, bool loadVec)
>>>>>>> fa678298
{
	HnswSearchCandidate *sc = palloc(sizeof(HnswSearchCandidate));

	HnswPtrStore(base, sc->element, entryPoint);
	if (inMemory)
		sc->distance = GetElementDistance(base, entryPoint, &sc->matches, q, qtup, keyData, index, support);
	else
<<<<<<< HEAD
		HnswLoadElement(entryPoint, &sc->distance, &sc->matches, &q, qtup, keyData, index, support, loadVec, NULL);
=======
		HnswLoadElement(entryPoint, &sc->distance, q, index, support, loadVec, NULL);
>>>>>>> fa678298
	return sc;
}

#define HnswGetSearchCandidate(membername, ptr) pairingheap_container(HnswSearchCandidate, membername, ptr)
#define HnswGetSearchCandidateConst(membername, ptr) pairingheap_const_container(HnswSearchCandidate, membername, ptr)

/*
 * Compare candidate distances
 */
static int
CompareNearestCandidates(const pairingheap_node *a, const pairingheap_node *b, void *arg)
{
	if (HnswGetSearchCandidateConst(c_node, a)->distance < HnswGetSearchCandidateConst(c_node, b)->distance)
		return 1;

	if (HnswGetSearchCandidateConst(c_node, a)->distance > HnswGetSearchCandidateConst(c_node, b)->distance)
		return -1;

	return 0;
}

/*
 * Compare candidate distances
 */
static int
CompareFurthestCandidates(const pairingheap_node *a, const pairingheap_node *b, void *arg)
{
	if (HnswGetSearchCandidateConst(w_node, a)->distance < HnswGetSearchCandidateConst(w_node, b)->distance)
		return -1;

	if (HnswGetSearchCandidateConst(w_node, a)->distance > HnswGetSearchCandidateConst(w_node, b)->distance)
		return 1;

	return 0;
}

/*
 * Init visited
 */
static inline void
InitVisited(char *base, visited_hash * v, bool inMemory, int ef, int m)
{
	if (!inMemory)
		v->tids = tidhash_create(CurrentMemoryContext, ef * m * 2, NULL);
	else if (base != NULL)
		v->offsets = offsethash_create(CurrentMemoryContext, ef * m * 2, NULL);
	else
		v->pointers = pointerhash_create(CurrentMemoryContext, ef * m * 2, NULL);
}

/*
 * Add to visited
 */
static inline void
AddToVisited(char *base, visited_hash * v, HnswElementPtr elementPtr, bool inMemory, bool *found)
{
	if (!inMemory)
	{
		HnswElement element = HnswPtrAccess(base, elementPtr);
		ItemPointerData indextid;

		ItemPointerSet(&indextid, element->blkno, element->offno);
		tidhash_insert(v->tids, indextid, found);
	}
	else if (base != NULL)
	{
		HnswElement element = HnswPtrAccess(base, elementPtr);

		offsethash_insert_hash(v->offsets, HnswPtrOffset(elementPtr), element->hash, found);
	}
	else
	{
		HnswElement element = HnswPtrAccess(base, elementPtr);

		pointerhash_insert_hash(v->pointers, (uintptr_t) HnswPtrPointer(elementPtr), element->hash, found);
	}
}

/*
 * Count element towards ef
 */
static inline bool
CountElement(HnswElement skipElement, HnswElement e)
{
	if (skipElement == NULL)
		return true;

	/* Ensure does not access heaptidsLength during in-memory build */
	pg_memory_barrier();

	/* Keep scan-build happy on Mac x86-64 */
	Assert(e);

	return e->heaptidsLength != 0;
}

/*
 * Load unvisited neighbors from memory
 */
static void
HnswLoadUnvisitedFromMemory(char *base, HnswElement element, HnswUnvisited * unvisited, int *unvisitedLength, visited_hash * v, int lc, HnswNeighborArray * localNeighborhood, Size neighborhoodSize)
{
	/* Get the neighborhood at layer lc */
	HnswNeighborArray *neighborhood = HnswGetNeighbors(base, element, lc);

	/* Copy neighborhood to local memory */
	LWLockAcquire(&element->lock, LW_SHARED);
	memcpy(localNeighborhood, neighborhood, neighborhoodSize);
	LWLockRelease(&element->lock);

	*unvisitedLength = 0;

	for (int i = 0; i < localNeighborhood->length; i++)
	{
		HnswCandidate *hc = &localNeighborhood->items[i];
		bool		found;

		AddToVisited(base, v, hc->element, true, &found);

		if (!found)
			unvisited[(*unvisitedLength)++].element = HnswPtrAccess(base, hc->element);
	}
}

/*
 * Load neighbor index TIDs
 */
bool
HnswLoadNeighborTids(HnswElement element, ItemPointerData *indextids, Relation index, int m, int lm, int lc)
{
	Buffer		buf;
	Page		page;
	HnswNeighborTuple ntup;
	int			start;

	buf = ReadBuffer(index, element->neighborPage);
	LockBuffer(buf, BUFFER_LOCK_SHARE);
	page = BufferGetPage(buf);

	ntup = (HnswNeighborTuple) PageGetItem(page, PageGetItemId(page, element->neighborOffno));

	/* Ensure expected neighbors */
	if (ntup->count != (element->level + 2) * m)
	{
		UnlockReleaseBuffer(buf);
		return false;
	}

	/* Copy to minimize lock time */
	start = (element->level - lc) * m;
	memcpy(indextids, ntup->indextids + start, lm * sizeof(ItemPointerData));

	UnlockReleaseBuffer(buf);
	return true;
}

/*
 * Load unvisited neighbors from disk
 */
static void
HnswLoadUnvisitedFromDisk(HnswElement element, HnswUnvisited * unvisited, int *unvisitedLength, visited_hash * v, Relation index, int m, int lm, int lc)
{
	ItemPointerData indextids[HNSW_MAX_M * 2];

	*unvisitedLength = 0;

	if (!HnswLoadNeighborTids(element, indextids, index, m, lm, lc))
		return;

	for (int i = 0; i < lm; i++)
	{
		ItemPointer indextid = &indextids[i];
		bool		found;

		if (!ItemPointerIsValid(indextid))
			break;

		tidhash_insert(v->tids, *indextid, &found);

		if (!found)
			unvisited[(*unvisitedLength)++].indextid = *indextid;
	}
}

/*
 * Algorithm 2 from paper
 */
List *
<<<<<<< HEAD
HnswSearchLayer(char *base, Datum q, IndexTuple qtup, ScanKeyData *keyData, List *ep, int ef, int lc, Relation index, HnswSupport * support, int m, bool inserting, HnswElement skipElement, bool inMemory)
=======
HnswSearchLayer(char *base, HnswQuery * q, List *ep, int ef, int lc, Relation index, HnswSupport * support, int m, bool inserting, HnswElement skipElement)
>>>>>>> fa678298
{
	List	   *w = NIL;
	pairingheap *C = pairingheap_allocate(CompareNearestCandidates, NULL);
	pairingheap *W = pairingheap_allocate(CompareFurthestCandidates, NULL);
	int			wlen = 0;
	visited_hash v;
	ListCell   *lc2;
	HnswNeighborArray *localNeighborhood = NULL;
	Size		neighborhoodSize = 0;
	int			lm = HnswGetLayerM(m, lc);
	HnswUnvisited *unvisited = palloc(lm * sizeof(HnswUnvisited));
	int			unvisitedLength;
	uint64		additional = 0;
	uint64		maxAdditional = keyData && lc == 0 ? 10000 : 0;

	InitVisited(base, &v, inMemory, ef, m);

	/* Create local memory for neighborhood if needed */
	if (inMemory)
	{
		neighborhoodSize = HNSW_NEIGHBOR_ARRAY_SIZE(lm);
		localNeighborhood = palloc(neighborhoodSize);
	}

	/* Add entry points to v, C, and W */
	foreach(lc2, ep)
	{
		HnswSearchCandidate *sc = (HnswSearchCandidate *) lfirst(lc2);
		bool		found;

		AddToVisited(base, &v, sc->element, inMemory, &found);

		pairingheap_add(C, &sc->c_node);
		pairingheap_add(W, &sc->w_node);

		/* Do not count elements that do not match filter towards ef */
		if (!sc->matches && ++additional <= maxAdditional)
			continue;

		/*
		 * Do not count elements being deleted towards ef when vacuuming. It
		 * would be ideal to do this for inserts as well, but this could
		 * affect insert performance.
		 */
		if (CountElement(skipElement, HnswPtrAccess(base, sc->element)))
			wlen++;
	}

	while (!pairingheap_is_empty(C))
	{
		HnswSearchCandidate *c = HnswGetSearchCandidate(c_node, pairingheap_remove_first(C));
		HnswSearchCandidate *f = HnswGetSearchCandidate(w_node, pairingheap_first(W));
		HnswElement cElement;

		if (c->distance > f->distance)
			break;

		cElement = HnswPtrAccess(base, c->element);

		if (inMemory)
			HnswLoadUnvisitedFromMemory(base, cElement, unvisited, &unvisitedLength, &v, lc, localNeighborhood, neighborhoodSize);
		else
			HnswLoadUnvisitedFromDisk(cElement, unvisited, &unvisitedLength, &v, index, m, lm, lc);

		for (int i = 0; i < unvisitedLength; i++)
		{
			HnswElement eElement;
			HnswSearchCandidate *e;
			double		eDistance;
			bool		eMatches;
			bool		alwaysAdd = wlen < ef;

			f = HnswGetSearchCandidate(w_node, pairingheap_first(W));

			if (inMemory)
			{
				eElement = unvisited[i].element;
				eDistance = GetElementDistance(base, eElement, &eMatches, q, qtup, keyData, index, support);
			}
			else
			{
				ItemPointer indextid = &unvisited[i].indextid;
				BlockNumber blkno = ItemPointerGetBlockNumber(indextid);
				OffsetNumber offno = ItemPointerGetOffsetNumber(indextid);

				/* Avoid any allocations if not adding */
				eElement = NULL;
<<<<<<< HEAD
				HnswLoadElementImpl(blkno, offno, &eDistance, &eMatches, &q, qtup, keyData, index, support, inserting, alwaysAdd ? NULL : &f->distance, &eElement);
=======
				HnswLoadElementImpl(blkno, offno, &eDistance, q, index, support, inserting, alwaysAdd ? NULL : &f->distance, &eElement);
>>>>>>> fa678298

				if (eElement == NULL)
					continue;
			}

			if (!(eDistance < f->distance || alwaysAdd))
				continue;

			Assert(!eElement->deleted);

			/* Make robust to issues */
			if (eElement->level < lc)
				continue;

			/* Create a new candidate */
			e = palloc(sizeof(HnswSearchCandidate));
			HnswPtrStore(base, e->element, eElement);
			e->distance = eDistance;
			e->matches = eMatches;
			pairingheap_add(C, &e->c_node);
			pairingheap_add(W, &e->w_node);

			/*
			 * Do not count elements being deleted towards ef when vacuuming.
			 * It would be ideal to do this for inserts as well, but this
			 * could affect insert performance.
			 */
			if (CountElement(skipElement, eElement))
			{
				/* Do not count elements that do not match filter towards ef */
				if (!e->matches && ++additional <= maxAdditional)
					continue;

				wlen++;

				/* No need to decrement wlen */
				if (wlen > ef)
					pairingheap_remove_first(W);
			}
		}
	}

	/* Add each element of W to w */
	while (!pairingheap_is_empty(W))
	{
		HnswSearchCandidate *sc = HnswGetSearchCandidate(w_node, pairingheap_remove_first(W));

		w = lappend(w, sc);
	}

	return w;
}

/*
 * Compare candidate distances with pointer tie-breaker
 */
static int
CompareCandidateDistances(const ListCell *a, const ListCell *b)
{
	HnswCandidate *hca = lfirst(a);
	HnswCandidate *hcb = lfirst(b);

	if (hca->distance < hcb->distance)
		return 1;

	if (hca->distance > hcb->distance)
		return -1;

	if (HnswPtrPointer(hca->element) < HnswPtrPointer(hcb->element))
		return 1;

	if (HnswPtrPointer(hca->element) > HnswPtrPointer(hcb->element))
		return -1;

	return 0;
}

/*
 * Compare candidate distances with offset tie-breaker
 */
static int
CompareCandidateDistancesOffset(const ListCell *a, const ListCell *b)
{
	HnswCandidate *hca = lfirst(a);
	HnswCandidate *hcb = lfirst(b);

	if (hca->distance < hcb->distance)
		return 1;

	if (hca->distance > hcb->distance)
		return -1;

	if (HnswPtrOffset(hca->element) < HnswPtrOffset(hcb->element))
		return 1;

	if (HnswPtrOffset(hca->element) > HnswPtrOffset(hcb->element))
		return -1;

	return 0;
}

/*
 * Check if an element is closer to q than any element from R
 */
static bool
CheckElementCloser(char *base, HnswCandidate * e, List *r, Relation index, HnswSupport * support)
{
	HnswElement eElement = HnswPtrAccess(base, e->element);
	Datum		eValue = HnswGetValue(base, eElement);
	IndexTuple	etup = HnswPtrAccess(base, eElement->itup);
	ListCell   *lc2;

	foreach(lc2, r)
	{
		HnswCandidate *ri = lfirst(lc2);
		HnswElement riElement = HnswPtrAccess(base, ri->element);
		Datum		riValue = HnswGetValue(base, riElement);
		IndexTuple	ritup = HnswPtrAccess(base, riElement->itup);
		bool		matches;
		float		distance = HnswGetDistance(etup, eValue, riValue, ritup, NULL, index, support, &matches);

		if (distance <= e->distance)
			return false;
	}

	return true;
}

/*
 * Algorithm 4 from paper
 */
static List *
SelectNeighbors(char *base, List *c, int lm, Relation index, HnswSupport * support, bool *closerSet, HnswCandidate * newCandidate, HnswCandidate * *pruned, bool sortCandidates)
{
	List	   *r = NIL;
	List	   *w = list_copy(c);
	HnswCandidate **wd;
	int			wdlen = 0;
	int			wdoff = 0;
	bool		mustCalculate = !(*closerSet);
	List	   *added = NIL;
	bool		removedAny = false;

	if (list_length(w) <= lm)
		return w;

	wd = palloc(sizeof(HnswCandidate *) * list_length(w));

	/* Ensure order of candidates is deterministic for closer caching */
	if (sortCandidates)
	{
		if (base == NULL)
			list_sort(w, CompareCandidateDistances);
		else
			list_sort(w, CompareCandidateDistancesOffset);
	}

	while (list_length(w) > 0 && list_length(r) < lm)
	{
		/* Assumes w is already ordered desc */
		HnswCandidate *e = llast(w);

		w = list_delete_last(w);

		/* Use previous state of r and wd to skip work when possible */
		if (mustCalculate)
			e->closer = CheckElementCloser(base, e, r, index, support);
		else if (list_length(added) > 0)
		{
			/* Keep Valgrind happy for in-memory, parallel builds */
			if (base != NULL)
				VALGRIND_MAKE_MEM_DEFINED(&e->closer, 1);

			/*
			 * If the current candidate was closer, we only need to compare it
			 * with the other candidates that we have added.
			 */
			if (e->closer)
			{
				e->closer = CheckElementCloser(base, e, added, index, support);
				if (!e->closer)
					removedAny = true;
			}
			else
			{
				/*
				 * If we have removed any candidates from closer, a candidate
				 * that was not closer earlier might now be.
				 */
				if (removedAny)
				{
					e->closer = CheckElementCloser(base, e, r, index, support);
					if (e->closer)
						added = lappend(added, e);
				}
			}
		}
		else if (e == newCandidate)
		{
			e->closer = CheckElementCloser(base, e, r, index, support);
			if (e->closer)
				added = lappend(added, e);
		}

		/* Keep Valgrind happy for in-memory, parallel builds */
		if (base != NULL)
			VALGRIND_MAKE_MEM_DEFINED(&e->closer, 1);

		if (e->closer)
			r = lappend(r, e);
		else
			wd[wdlen++] = e;
	}

	/* Cached value can only be used in future if sorted deterministically */
	*closerSet = sortCandidates;

	/* Keep pruned connections */
	while (wdoff < wdlen && list_length(r) < lm)
		r = lappend(r, wd[wdoff++]);

	/* Return pruned for update connections */
	if (pruned != NULL)
	{
		if (wdoff < wdlen)
			*pruned = wd[wdoff];
		else
			*pruned = linitial(w);
	}

	return r;
}

/*
 * Add connections
 */
static void
AddConnections(char *base, HnswElement element, List *neighbors, int lc)
{
	ListCell   *lc2;
	HnswNeighborArray *a = HnswGetNeighbors(base, element, lc);

	foreach(lc2, neighbors)
		a->items[a->length++] = *((HnswCandidate *) lfirst(lc2));
}

/*
 * Update connections
 */
void
HnswUpdateConnection(char *base, HnswNeighborArray * neighbors, HnswElement newElement, float distance, int lm, int *updateIdx, Relation index, HnswSupport * support)
{
	HnswCandidate newHc;

	HnswPtrStore(base, newHc.element, newElement);
	newHc.distance = distance;

	if (neighbors->length < lm)
	{
		neighbors->items[neighbors->length++] = newHc;

		/* Track update */
		if (updateIdx != NULL)
			*updateIdx = -2;
	}
	else
	{
		/* Shrink connections */
		List	   *c = NIL;
		HnswCandidate *pruned = NULL;

		/* Add candidates */
		for (int i = 0; i < neighbors->length; i++)
			c = lappend(c, &neighbors->items[i]);
		c = lappend(c, &newHc);

		SelectNeighbors(base, c, lm, index, support, &neighbors->closerSet, &newHc, &pruned, true);

		/* Should not happen */
		if (pruned == NULL)
			return;

		/* Find and replace the pruned element */
		for (int i = 0; i < neighbors->length; i++)
		{
			if (HnswPtrEqual(base, neighbors->items[i].element, pruned->element))
			{
				neighbors->items[i] = newHc;

				/* Track update */
				if (updateIdx != NULL)
					*updateIdx = i;

				break;
			}
		}
	}
}

/*
 * Remove elements being deleted or skipped
 */
static List *
RemoveElements(char *base, List *w, HnswElement skipElement)
{
	ListCell   *lc2;
	List	   *w2 = NIL;

	/* Ensure does not access heaptidsLength during in-memory build */
	pg_memory_barrier();

	foreach(lc2, w)
	{
		HnswCandidate *hc = (HnswCandidate *) lfirst(lc2);
		HnswElement hce = HnswPtrAccess(base, hc->element);

		/* Skip self for vacuuming update */
		if (skipElement != NULL && hce->blkno == skipElement->blkno && hce->offno == skipElement->offno)
			continue;

		if (hce->heaptidsLength != 0)
			w2 = lappend(w2, hc);
	}

	return w2;
}

/*
 * Precompute hash
 */
static void
PrecomputeHash(char *base, HnswElement element)
{
	HnswElementPtr ptr;

	HnswPtrStore(base, ptr, element);

	if (base == NULL)
		element->hash = hash_pointer((uintptr_t) HnswPtrPointer(ptr));
	else
		element->hash = hash_offset(HnswPtrOffset(ptr));
}

/*
 * Algorithm 1 from paper
 */
void
HnswFindElementNeighbors(char *base, HnswElement element, HnswElement entryPoint, Relation index, HnswSupport * support, int m, int efConstruction, bool existing, bool inMemory)
{
	List	   *ep;
	List	   *w;
	int			level = element->level;
	int			entryLevel;
<<<<<<< HEAD
	Datum		q = HnswGetValue(base, element);
	IndexTuple	qtup = HnswPtrAccess(base, element->itup);
	ScanKeyData *keyData = NULL;
=======
	HnswQuery	q;
>>>>>>> fa678298
	HnswElement skipElement = existing ? element : NULL;

	q.value = HnswGetValue(base, element);

	/* Precompute hash */
	if (inMemory)
		PrecomputeHash(base, element);

	/* No neighbors if no entry point */
	if (entryPoint == NULL)
		return;

	/* Get entry point and level */
<<<<<<< HEAD
	ep = list_make1(HnswEntryCandidate(base, entryPoint, q, qtup, keyData, index, support, true, inMemory));
=======
	ep = list_make1(HnswEntryCandidate(base, entryPoint, &q, index, support, true));
>>>>>>> fa678298
	entryLevel = entryPoint->level;

	/* 1st phase: greedy search to insert level */
	for (int lc = entryLevel; lc >= level + 1; lc--)
	{
<<<<<<< HEAD
		w = HnswSearchLayer(base, q, qtup, keyData, ep, 1, lc, index, support, m, true, skipElement, inMemory);
=======
		w = HnswSearchLayer(base, &q, ep, 1, lc, index, support, m, true, skipElement);
>>>>>>> fa678298
		ep = w;
	}

	if (level > entryLevel)
		level = entryLevel;

	/* Add one for existing element */
	if (existing)
		efConstruction++;

	/* 2nd phase */
	for (int lc = level; lc >= 0; lc--)
	{
		int			lm = HnswGetLayerM(m, lc);
		List	   *neighbors;
		List	   *lw = NIL;
		ListCell   *lc2;

<<<<<<< HEAD
		w = HnswSearchLayer(base, q, qtup, keyData, ep, efConstruction, lc, index, support, m, true, skipElement, inMemory);
=======
		w = HnswSearchLayer(base, &q, ep, efConstruction, lc, index, support, m, true, skipElement);
>>>>>>> fa678298

		/* Convert search candidates to candidates */
		foreach(lc2, w)
		{
			HnswSearchCandidate *sc = lfirst(lc2);
			HnswCandidate *hc = palloc(sizeof(HnswCandidate));

			hc->element = sc->element;
			hc->distance = sc->distance;

			lw = lappend(lw, hc);
		}

		/* Elements being deleted or skipped can help with search */
		/* but should be removed before selecting neighbors */
		if (!inMemory)
			lw = RemoveElements(base, lw, skipElement);

		/*
		 * Candidates are sorted, but not deterministically. Could set
		 * sortCandidates to true for in-memory builds to enable closer
		 * caching, but there does not seem to be a difference in performance.
		 */
		neighbors = SelectNeighbors(base, lw, lm, index, support, &HnswGetNeighbors(base, element, lc)->closerSet, NULL, NULL, false);

		AddConnections(base, element, neighbors, lc);

		ep = w;
	}
}

PGDLLEXPORT Datum l2_normalize(PG_FUNCTION_ARGS);
PGDLLEXPORT Datum halfvec_l2_normalize(PG_FUNCTION_ARGS);
PGDLLEXPORT Datum sparsevec_l2_normalize(PG_FUNCTION_ARGS);

static void
SparsevecCheckValue(Pointer v)
{
	SparseVector *vec = (SparseVector *) v;

	if (vec->nnz > HNSW_MAX_NNZ)
		ereport(ERROR,
				(errcode(ERRCODE_PROGRAM_LIMIT_EXCEEDED),
				 errmsg("sparsevec cannot have more than %d non-zero elements for hnsw index", HNSW_MAX_NNZ)));
}

/*
 * Get type info
 */
const		HnswTypeInfo *
HnswGetTypeInfo(Relation index)
{
	FmgrInfo   *procinfo = HnswOptionalProcInfo(index, HNSW_TYPE_INFO_PROC);

	if (procinfo == NULL)
	{
		static const HnswTypeInfo typeInfo = {
			.maxDimensions = HNSW_MAX_DIM,
			.normalize = l2_normalize,
			.checkValue = NULL
		};

		return (&typeInfo);
	}
	else
		return (const HnswTypeInfo *) DatumGetPointer(FunctionCall0Coll(procinfo, InvalidOid));
}

FUNCTION_PREFIX PG_FUNCTION_INFO_V1(hnsw_halfvec_support);
Datum
hnsw_halfvec_support(PG_FUNCTION_ARGS)
{
	static const HnswTypeInfo typeInfo = {
		.maxDimensions = HNSW_MAX_DIM * 2,
		.normalize = halfvec_l2_normalize,
		.checkValue = NULL
	};

	PG_RETURN_POINTER(&typeInfo);
};

FUNCTION_PREFIX PG_FUNCTION_INFO_V1(hnsw_bit_support);
Datum
hnsw_bit_support(PG_FUNCTION_ARGS)
{
	static const HnswTypeInfo typeInfo = {
		.maxDimensions = HNSW_MAX_DIM * 32,
		.normalize = NULL,
		.checkValue = NULL
	};

	PG_RETURN_POINTER(&typeInfo);
};

FUNCTION_PREFIX PG_FUNCTION_INFO_V1(hnsw_sparsevec_support);
Datum
hnsw_sparsevec_support(PG_FUNCTION_ARGS)
{
	static const HnswTypeInfo typeInfo = {
		.maxDimensions = SPARSEVEC_MAX_DIM,
		.normalize = sparsevec_l2_normalize,
		.checkValue = SparsevecCheckValue
	};

	PG_RETURN_POINTER(&typeInfo);
};<|MERGE_RESOLUTION|>--- conflicted
+++ resolved
@@ -627,14 +627,14 @@
  * Calculate the distance between values
  */
 static double
-HnswGetDistance(IndexTuple itup, Datum vec, Datum q, IndexTuple qtup, ScanKeyData *keyData, Relation index, HnswSupport * support, bool *matches)
+HnswGetDistance(IndexTuple itup, Datum vec, HnswQuery * q, Relation index, HnswSupport * support, bool *matches)
 {
 	double		g;
 
-	if (DatumGetPointer(q) == NULL)
+	if (DatumGetPointer(q->value) == NULL)
 		g = 0;
 	else
-		g = DatumGetFloat8(FunctionCall2Coll(support->procinfo[0], support->collation[0], q, vec));
+		g = DatumGetFloat8(FunctionCall2Coll(support->procinfo[0], support->collation[0], q->value, vec));
 
 	Assert(PointerIsValid(matches));
 	*matches = true;
@@ -645,14 +645,14 @@
 		double		e = 0.0;
 		TupleDesc	tupdesc = RelationGetDescr(index);
 
-		if (keyData)
+		if (q->keyData)
 		{
 			/* TODO need to pass length of key data */
 			int			keyCount = 1;
 
 			for (int i = 0; i < keyCount; i++)
 			{
-				ScanKey		key = &keyData[i];
+				ScanKey		key = &q->keyData[i];
 				bool		isnull;
 				Datum		value = index_getattr(itup, key->sk_attno, tupdesc, &isnull);
 				bool		attnull = key->sk_flags & SK_ISNULL;
@@ -681,7 +681,7 @@
 
 			return w * g + AttributeDistance(e);
 		}
-		else if (qtup)
+		else if (q->itup)
 		{
 			int			keyCount = IndexRelationGetNumberOfKeyAttributes(index) - 1;
 
@@ -690,7 +690,7 @@
 				bool		isnull;
 				bool		attnull;
 				Datum		value = index_getattr(itup, i + 2, tupdesc, &isnull);
-				Datum		value2 = index_getattr(qtup, i + 2, tupdesc, &attnull);
+				Datum		value2 = index_getattr(q->itup, i + 2, tupdesc, &attnull);
 
 				if (isnull || attnull)
 				{
@@ -712,11 +712,7 @@
  * Load an element and optionally get its distance from q
  */
 static void
-<<<<<<< HEAD
-HnswLoadElementImpl(BlockNumber blkno, OffsetNumber offno, double *distance, bool *matches, Datum *q, IndexTuple qtup, ScanKeyData *keyData, Relation index, HnswSupport * support, bool loadVec, double *maxDistance, HnswElement * element)
-=======
-HnswLoadElementImpl(BlockNumber blkno, OffsetNumber offno, double *distance, HnswQuery * q, Relation index, HnswSupport * support, bool loadVec, double *maxDistance, HnswElement * element)
->>>>>>> fa678298
+HnswLoadElementImpl(BlockNumber blkno, OffsetNumber offno, double *distance, bool *matches, HnswQuery * q, Relation index, HnswSupport * support, bool loadVec, double *maxDistance, HnswElement * element)
 {
 	Buffer		buf;
 	Page		page;
@@ -734,7 +730,6 @@
 	/* Calculate distance */
 	if (distance != NULL)
 	{
-<<<<<<< HEAD
 		IndexTuple	itup = NULL;
 		Datum		value;
 
@@ -751,13 +746,7 @@
 			value = PointerGetDatum(&etup->data);
 		}
 
-		*distance = HnswGetDistance(itup, value, *q, qtup, keyData, index, support, matches);
-=======
-		if (DatumGetPointer(q->value) == NULL)
-			*distance = 0;
-		else
-			*distance = HnswGetDistance(q->value, PointerGetDatum(&etup->data), support);
->>>>>>> fa678298
+		*distance = HnswGetDistance(itup, value, q, index, support, matches);
 	}
 
 	/* Load element */
@@ -776,56 +765,36 @@
  * Load an element and optionally get its distance from q
  */
 void
-<<<<<<< HEAD
-HnswLoadElement(HnswElement element, double *distance, bool *matches, Datum *q, IndexTuple qtup, ScanKeyData *keyData, Relation index, HnswSupport * support, bool loadVec, double *maxDistance)
-=======
-HnswLoadElement(HnswElement element, double *distance, HnswQuery * q, Relation index, HnswSupport * support, bool loadVec, double *maxDistance)
->>>>>>> fa678298
-{
-	HnswLoadElementImpl(element->blkno, element->offno, distance, matches, q, qtup, keyData, index, support, loadVec, maxDistance, &element);
+HnswLoadElement(HnswElement element, double *distance, bool *matches, HnswQuery * q, Relation index, HnswSupport * support, bool loadVec, double *maxDistance)
+{
+	HnswLoadElementImpl(element->blkno, element->offno, distance, matches, q, index, support, loadVec, maxDistance, &element);
 }
 
 /*
  * Get the distance for an element
  */
 static double
-<<<<<<< HEAD
-GetElementDistance(char *base, HnswElement element, bool *matches, Datum q, IndexTuple qtup, ScanKeyData *keyData, Relation index, HnswSupport * support)
-=======
-GetElementDistance(char *base, HnswElement element, HnswQuery * q, HnswSupport * support)
->>>>>>> fa678298
+GetElementDistance(char *base, HnswElement element, bool *matches, HnswQuery * q, Relation index, HnswSupport * support)
 {
 	Datum		value = HnswGetValue(base, element);
 	IndexTuple	itup = HnswPtrAccess(base, element->itup);
 
-<<<<<<< HEAD
-	return HnswGetDistance(itup, value, q, qtup, keyData, index, support, matches);
-=======
-	return HnswGetDistance(q->value, value, support);
->>>>>>> fa678298
+	return HnswGetDistance(itup, value, q, index, support, matches);
 }
 
 /*
  * Create a candidate for the entry point
  */
 HnswSearchCandidate *
-<<<<<<< HEAD
-HnswEntryCandidate(char *base, HnswElement entryPoint, Datum q, IndexTuple qtup, ScanKeyData *keyData, Relation index, HnswSupport * support, bool loadVec, bool inMemory)
-=======
-HnswEntryCandidate(char *base, HnswElement entryPoint, HnswQuery * q, Relation index, HnswSupport * support, bool loadVec)
->>>>>>> fa678298
+HnswEntryCandidate(char *base, HnswElement entryPoint, HnswQuery * q, Relation index, HnswSupport * support, bool loadVec, bool inMemory)
 {
 	HnswSearchCandidate *sc = palloc(sizeof(HnswSearchCandidate));
 
 	HnswPtrStore(base, sc->element, entryPoint);
 	if (inMemory)
-		sc->distance = GetElementDistance(base, entryPoint, &sc->matches, q, qtup, keyData, index, support);
+		sc->distance = GetElementDistance(base, entryPoint, &sc->matches, q, index, support);
 	else
-<<<<<<< HEAD
-		HnswLoadElement(entryPoint, &sc->distance, &sc->matches, &q, qtup, keyData, index, support, loadVec, NULL);
-=======
-		HnswLoadElement(entryPoint, &sc->distance, q, index, support, loadVec, NULL);
->>>>>>> fa678298
+		HnswLoadElement(entryPoint, &sc->distance, &sc->matches, q, index, support, loadVec, NULL);
 	return sc;
 }
 
@@ -1014,11 +983,7 @@
  * Algorithm 2 from paper
  */
 List *
-<<<<<<< HEAD
-HnswSearchLayer(char *base, Datum q, IndexTuple qtup, ScanKeyData *keyData, List *ep, int ef, int lc, Relation index, HnswSupport * support, int m, bool inserting, HnswElement skipElement, bool inMemory)
-=======
-HnswSearchLayer(char *base, HnswQuery * q, List *ep, int ef, int lc, Relation index, HnswSupport * support, int m, bool inserting, HnswElement skipElement)
->>>>>>> fa678298
+HnswSearchLayer(char *base, HnswQuery * q, List *ep, int ef, int lc, Relation index, HnswSupport * support, int m, bool inserting, HnswElement skipElement, bool inMemory)
 {
 	List	   *w = NIL;
 	pairingheap *C = pairingheap_allocate(CompareNearestCandidates, NULL);
@@ -1032,7 +997,7 @@
 	HnswUnvisited *unvisited = palloc(lm * sizeof(HnswUnvisited));
 	int			unvisitedLength;
 	uint64		additional = 0;
-	uint64		maxAdditional = keyData && lc == 0 ? 10000 : 0;
+	uint64		maxAdditional = q->keyData && lc == 0 ? 10000 : 0;
 
 	InitVisited(base, &v, inMemory, ef, m);
 
@@ -1096,7 +1061,7 @@
 			if (inMemory)
 			{
 				eElement = unvisited[i].element;
-				eDistance = GetElementDistance(base, eElement, &eMatches, q, qtup, keyData, index, support);
+				eDistance = GetElementDistance(base, eElement, &eMatches, q, index, support);
 			}
 			else
 			{
@@ -1106,11 +1071,7 @@
 
 				/* Avoid any allocations if not adding */
 				eElement = NULL;
-<<<<<<< HEAD
-				HnswLoadElementImpl(blkno, offno, &eDistance, &eMatches, &q, qtup, keyData, index, support, inserting, alwaysAdd ? NULL : &f->distance, &eElement);
-=======
-				HnswLoadElementImpl(blkno, offno, &eDistance, q, index, support, inserting, alwaysAdd ? NULL : &f->distance, &eElement);
->>>>>>> fa678298
+				HnswLoadElementImpl(blkno, offno, &eDistance, &eMatches, q, index, support, inserting, alwaysAdd ? NULL : &f->distance, &eElement);
 
 				if (eElement == NULL)
 					continue;
@@ -1219,9 +1180,12 @@
 CheckElementCloser(char *base, HnswCandidate * e, List *r, Relation index, HnswSupport * support)
 {
 	HnswElement eElement = HnswPtrAccess(base, e->element);
-	Datum		eValue = HnswGetValue(base, eElement);
-	IndexTuple	etup = HnswPtrAccess(base, eElement->itup);
+	HnswQuery	q;
 	ListCell   *lc2;
+
+	q.value = HnswGetValue(base, eElement);
+	q.itup = HnswPtrAccess(base, eElement->itup);
+	q.keyData = NULL;
 
 	foreach(lc2, r)
 	{
@@ -1230,7 +1194,7 @@
 		Datum		riValue = HnswGetValue(base, riElement);
 		IndexTuple	ritup = HnswPtrAccess(base, riElement->itup);
 		bool		matches;
-		float		distance = HnswGetDistance(etup, eValue, riValue, ritup, NULL, index, support, &matches);
+		float		distance = HnswGetDistance(ritup, riValue, &q, index, support, &matches);
 
 		if (distance <= e->distance)
 			return false;
@@ -1464,16 +1428,13 @@
 	List	   *w;
 	int			level = element->level;
 	int			entryLevel;
-<<<<<<< HEAD
-	Datum		q = HnswGetValue(base, element);
-	IndexTuple	qtup = HnswPtrAccess(base, element->itup);
-	ScanKeyData *keyData = NULL;
-=======
 	HnswQuery	q;
->>>>>>> fa678298
+
 	HnswElement skipElement = existing ? element : NULL;
 
 	q.value = HnswGetValue(base, element);
+	q.itup = HnswPtrAccess(base, element->itup);
+	q.keyData = NULL;
 
 	/* Precompute hash */
 	if (inMemory)
@@ -1484,21 +1445,13 @@
 		return;
 
 	/* Get entry point and level */
-<<<<<<< HEAD
-	ep = list_make1(HnswEntryCandidate(base, entryPoint, q, qtup, keyData, index, support, true, inMemory));
-=======
-	ep = list_make1(HnswEntryCandidate(base, entryPoint, &q, index, support, true));
->>>>>>> fa678298
+	ep = list_make1(HnswEntryCandidate(base, entryPoint, &q, index, support, true, inMemory));
 	entryLevel = entryPoint->level;
 
 	/* 1st phase: greedy search to insert level */
 	for (int lc = entryLevel; lc >= level + 1; lc--)
 	{
-<<<<<<< HEAD
-		w = HnswSearchLayer(base, q, qtup, keyData, ep, 1, lc, index, support, m, true, skipElement, inMemory);
-=======
-		w = HnswSearchLayer(base, &q, ep, 1, lc, index, support, m, true, skipElement);
->>>>>>> fa678298
+		w = HnswSearchLayer(base, &q, ep, 1, lc, index, support, m, true, skipElement, inMemory);
 		ep = w;
 	}
 
@@ -1517,11 +1470,7 @@
 		List	   *lw = NIL;
 		ListCell   *lc2;
 
-<<<<<<< HEAD
-		w = HnswSearchLayer(base, q, qtup, keyData, ep, efConstruction, lc, index, support, m, true, skipElement, inMemory);
-=======
-		w = HnswSearchLayer(base, &q, ep, efConstruction, lc, index, support, m, true, skipElement);
->>>>>>> fa678298
+		w = HnswSearchLayer(base, &q, ep, efConstruction, lc, index, support, m, true, skipElement, inMemory);
 
 		/* Convert search candidates to candidates */
 		foreach(lc2, w)
