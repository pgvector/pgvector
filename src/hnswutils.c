#include "postgres.h"

#include <math.h>

#include "access/generic_xlog.h"
#include "catalog/pg_type.h"
#include "catalog/pg_type_d.h"
#include "common/hashfn.h"
#include "fmgr.h"
#include "hnsw.h"
#include "lib/pairingheap.h"
#include "sparsevec.h"
#include "storage/bufmgr.h"
#include "utils/datum.h"
#include "utils/memdebug.h"
#include "utils/rel.h"

#if PG_VERSION_NUM < 170000
static inline uint64
murmurhash64(uint64 data)
{
	uint64		h = data;

	h ^= h >> 33;
	h *= 0xff51afd7ed558ccd;
	h ^= h >> 33;
	h *= 0xc4ceb9fe1a85ec53;
	h ^= h >> 33;

	return h;
}
#endif

/* TID hash table */
static uint32
hash_tid(ItemPointerData tid)
{
	union
	{
		uint64		i;
		ItemPointerData tid;
	}			x;

	/* Initialize unused bytes */
	x.i = 0;
	x.tid = tid;

	return murmurhash64(x.i);
}

#define SH_PREFIX		tidhash
#define SH_ELEMENT_TYPE	TidHashEntry
#define SH_KEY_TYPE		ItemPointerData
#define	SH_KEY			tid
#define SH_HASH_KEY(tb, key)	hash_tid(key)
#define SH_EQUAL(tb, a, b)		ItemPointerEquals(&a, &b)
#define	SH_SCOPE		extern
#define SH_DEFINE
#include "lib/simplehash.h"

/* Pointer hash table */
static uint32
hash_pointer(uintptr_t ptr)
{
#if SIZEOF_VOID_P == 8
	return murmurhash64((uint64) ptr);
#else
	return murmurhash32((uint32) ptr);
#endif
}

#define SH_PREFIX		pointerhash
#define SH_ELEMENT_TYPE	PointerHashEntry
#define SH_KEY_TYPE		uintptr_t
#define	SH_KEY			ptr
#define SH_HASH_KEY(tb, key)	hash_pointer(key)
#define SH_EQUAL(tb, a, b)		(a == b)
#define	SH_SCOPE		extern
#define SH_DEFINE
#include "lib/simplehash.h"

/* Offset hash table */
static uint32
hash_offset(Size offset)
{
#if SIZEOF_SIZE_T == 8
	return murmurhash64((uint64) offset);
#else
	return murmurhash32((uint32) offset);
#endif
}

#define SH_PREFIX		offsethash
#define SH_ELEMENT_TYPE	OffsetHashEntry
#define SH_KEY_TYPE		Size
#define	SH_KEY			offset
#define SH_HASH_KEY(tb, key)	hash_offset(key)
#define SH_EQUAL(tb, a, b)		(a == b)
#define	SH_SCOPE		extern
#define SH_DEFINE
#include "lib/simplehash.h"

/*
 * Get the max number of connections in an upper layer for each element in the index
 */
int
HnswGetM(Relation index)
{
	HnswOptions *opts = (HnswOptions *) index->rd_options;

	if (opts)
		return opts->m;

	return HNSW_DEFAULT_M;
}

/*
 * Get the size of the dynamic candidate list in the index
 */
int
HnswGetEfConstruction(Relation index)
{
	HnswOptions *opts = (HnswOptions *) index->rd_options;

	if (opts)
		return opts->efConstruction;

	return HNSW_DEFAULT_EF_CONSTRUCTION;
}

/*
 * Get proc
 */
FmgrInfo *
HnswOptionalProcInfo(Relation index, uint16 procnum)
{
	if (!OidIsValid(index_getprocid(index, 1, procnum)))
		return NULL;

	return index_getprocinfo(index, 1, procnum);
}

/*
 * Init support functions
 */
void
HnswInitSupport(HnswSupport * support, Relation index)
{
	support->procinfo[0] = index_getprocinfo(index, 1, HNSW_DISTANCE_PROC);

	if (IndexRelationGetNumberOfKeyAttributes(index) > 1)
		support->procinfo[1] = index_getprocinfo(index, 2, HNSW_ATTRIBUTE_DISTANCE_PROC);

	support->collation = index->rd_indcollation;
	support->normprocinfo = HnswOptionalProcInfo(index, HNSW_NORM_PROC);
}

/*
 * Get element tuple size
 */
Size
HnswGetElementTupleSize(char *base, HnswElement element, bool useIndexTuple)
{
	Size		size;

	if (useIndexTuple)
	{
		IndexTuple	itup = HnswPtrAccess(base, element->itup);

		size = IndexTupleSize(itup);
	}
	else
	{
		Pointer		valuePtr = HnswPtrAccess(base, element->value);

		size = VARSIZE_ANY(valuePtr);
	}

	return HNSW_ELEMENT_TUPLE_SIZE(size);
}

/*
 * Normalize value
 */
Datum
HnswNormValue(const HnswTypeInfo * typeInfo, Oid collation, Datum value)
{
	return DirectFunctionCall1Coll(typeInfo->normalize, collation, value);
}

/*
 * Check if non-zero norm
 */
bool
HnswCheckNorm(HnswSupport * support, Datum value)
{
	return DatumGetFloat8(FunctionCall1Coll(support->normprocinfo, support->collation[0], value)) > 0;
}

/*
 * Check if index tuples are equal
 */
bool
HnswIndexTupleIsEqual(IndexTuple a, IndexTuple b, TupleDesc tupdesc)
{
	for (int i = 0; i < tupdesc->natts; i++)
	{
		bool		nullA;
		bool		nullB;

		Datum		datumA = index_getattr(a, i + 1, tupdesc, &nullA);
		Datum		datumB = index_getattr(b, i + 1, tupdesc, &nullB);

		if (nullA || nullB)
		{
			if (nullA != nullB)
				return false;
		}
		else
		{
			Form_pg_attribute att = TupleDescAttr(tupdesc, i);

			if (!datumIsEqual(datumA, datumB, att->attbyval, att->attlen))
				return false;
		}
	}

	return true;
}

/*
 * New buffer
 */
Buffer
HnswNewBuffer(Relation index, ForkNumber forkNum)
{
	Buffer		buf = ReadBufferExtended(index, forkNum, P_NEW, RBM_NORMAL, NULL);

	LockBuffer(buf, BUFFER_LOCK_EXCLUSIVE);
	return buf;
}

/*
 * Init page
 */
void
HnswInitPage(Buffer buf, Page page)
{
	PageInit(page, BufferGetPageSize(buf), sizeof(HnswPageOpaqueData));
	HnswPageGetOpaque(page)->nextblkno = InvalidBlockNumber;
	HnswPageGetOpaque(page)->page_id = HNSW_PAGE_ID;
}

/*
 * Allocate a neighbor array
 */
HnswNeighborArray *
HnswInitNeighborArray(int lm, HnswAllocator * allocator)
{
	HnswNeighborArray *a = HnswAlloc(allocator, HNSW_NEIGHBOR_ARRAY_SIZE(lm));

	a->length = 0;
	a->closerSet = false;
	return a;
}

/*
 * Allocate neighbors
 */
void
HnswInitNeighbors(char *base, HnswElement element, int m, HnswAllocator * allocator)
{
	int			level = element->level;
	HnswNeighborArrayPtr *neighborList = (HnswNeighborArrayPtr *) HnswAlloc(allocator, sizeof(HnswNeighborArrayPtr) * (level + 1));

	HnswPtrStore(base, element->neighbors, neighborList);

	for (int lc = 0; lc <= level; lc++)
		HnswPtrStore(base, neighborList[lc], HnswInitNeighborArray(HnswGetLayerM(m, lc), allocator));
}

/*
 * Allocate memory from the allocator
 */
void *
HnswAlloc(HnswAllocator * allocator, Size size)
{
	if (allocator)
		return (*(allocator)->alloc) (size, (allocator)->state);

	return palloc(size);
}

/*
 * Allocate an element
 */
HnswElement
HnswInitElement(char *base, ItemPointer heaptid, int m, double ml, int maxLevel, HnswAllocator * allocator)
{
	HnswElement element = HnswAlloc(allocator, sizeof(HnswElementData));

	int			level = (int) (-log(RandomDouble()) * ml);

	/* Cap level */
	if (level > maxLevel)
		level = maxLevel;

	element->heaptidsLength = 0;
	HnswAddHeapTid(element, heaptid);

	element->level = level;
	element->deleted = 0;
	/* Start at one to make it easier to find issues */
	element->version = 1;

	HnswInitNeighbors(base, element, m, allocator);

	HnswPtrStore(base, element->value, (Pointer) NULL);
	HnswPtrStore(base, element->itup, (IndexTuple) NULL);

	return element;
}

/*
 * Add a heap TID to an element
 */
void
HnswAddHeapTid(HnswElement element, ItemPointer heaptid)
{
	element->heaptids[element->heaptidsLength++] = *heaptid;
}

/*
 * Allocate an element from block and offset numbers
 */
HnswElement
HnswInitElementFromBlock(BlockNumber blkno, OffsetNumber offno)
{
	HnswElement element = palloc(sizeof(HnswElementData));
	char	   *base = NULL;

	element->blkno = blkno;
	element->offno = offno;
	HnswPtrStore(base, element->neighbors, (HnswNeighborArrayPtr *) NULL);
	HnswPtrStore(base, element->value, (Pointer) NULL);
	HnswPtrStore(base, element->itup, (IndexTuple) NULL);
	return element;
}

/*
 * Get the metapage info
 */
void
HnswGetMetaPageInfo(Relation index, int *m, HnswElement * entryPoint)
{
	Buffer		buf;
	Page		page;
	HnswMetaPage metap;

	buf = ReadBuffer(index, HNSW_METAPAGE_BLKNO);
	LockBuffer(buf, BUFFER_LOCK_SHARE);
	page = BufferGetPage(buf);
	metap = HnswPageGetMeta(page);

	if (unlikely(metap->magicNumber != HNSW_MAGIC_NUMBER))
		elog(ERROR, "hnsw index is not valid");

	if (m != NULL)
		*m = metap->m;

	if (entryPoint != NULL)
	{
		if (BlockNumberIsValid(metap->entryBlkno))
		{
			*entryPoint = HnswInitElementFromBlock(metap->entryBlkno, metap->entryOffno);
			(*entryPoint)->level = metap->entryLevel;
		}
		else
			*entryPoint = NULL;
	}

	UnlockReleaseBuffer(buf);
}

/*
 * Get the entry point
 */
HnswElement
HnswGetEntryPoint(Relation index)
{
	HnswElement entryPoint;

	HnswGetMetaPageInfo(index, NULL, &entryPoint);

	return entryPoint;
}

/*
 * Update the metapage info
 */
static void
HnswUpdateMetaPageInfo(Page page, int updateEntry, HnswElement entryPoint, BlockNumber insertPage)
{
	HnswMetaPage metap = HnswPageGetMeta(page);

	if (updateEntry)
	{
		if (entryPoint == NULL)
		{
			metap->entryBlkno = InvalidBlockNumber;
			metap->entryOffno = InvalidOffsetNumber;
			metap->entryLevel = -1;
		}
		else if (entryPoint->level > metap->entryLevel || updateEntry == HNSW_UPDATE_ENTRY_ALWAYS)
		{
			metap->entryBlkno = entryPoint->blkno;
			metap->entryOffno = entryPoint->offno;
			metap->entryLevel = entryPoint->level;
		}
	}

	if (BlockNumberIsValid(insertPage))
		metap->insertPage = insertPage;
}

/*
 * Update the metapage
 */
void
HnswUpdateMetaPage(Relation index, int updateEntry, HnswElement entryPoint, BlockNumber insertPage, ForkNumber forkNum, bool building)
{
	Buffer		buf;
	Page		page;
	GenericXLogState *state;

	buf = ReadBufferExtended(index, forkNum, HNSW_METAPAGE_BLKNO, RBM_NORMAL, NULL);
	LockBuffer(buf, BUFFER_LOCK_EXCLUSIVE);
	if (building)
	{
		state = NULL;
		page = BufferGetPage(buf);
	}
	else
	{
		state = GenericXLogStart(index);
		page = GenericXLogRegisterBuffer(state, buf, 0);
	}

	HnswUpdateMetaPageInfo(page, updateEntry, entryPoint, insertPage);

	if (building)
		MarkBufferDirty(buf);
	else
		GenericXLogFinish(state);
	UnlockReleaseBuffer(buf);
}

/*
 * Form index tuple
 */
bool
HnswFormIndexTuple(IndexTuple *out, Datum *values, bool *isnull, const HnswTypeInfo * typeInfo, HnswSupport * support, TupleDesc tupdesc)
{
	Datum		newValues[2];

	/* Detoast once for all calls */
	Datum		value = PointerGetDatum(PG_DETOAST_DATUM(values[0]));

	/* Check value */
	if (typeInfo->checkValue != NULL)
		typeInfo->checkValue(DatumGetPointer(value));

	/* Normalize if needed */
	if (support->normprocinfo != NULL)
	{
		if (!HnswCheckNorm(support, value))
			return false;

		value = HnswNormValue(typeInfo, support->collation[0], value);
	}

	newValues[0] = value;
	for (int i = 1; i < tupdesc->natts; i++)
		newValues[i] = values[i];

	*out = index_form_tuple(tupdesc, newValues, isnull);

	return true;
}

/*
 * Set element tuple, except for neighbor info
 */
void
HnswSetElementTuple(char *base, HnswElementTuple etup, HnswElement element, bool useIndexTuple)
{
	etup->type = HNSW_ELEMENT_TUPLE_TYPE;
	etup->level = element->level;
	etup->deleted = 0;
	etup->version = element->version;
	for (int i = 0; i < HNSW_HEAPTIDS; i++)
	{
		if (i < element->heaptidsLength)
			etup->heaptids[i] = element->heaptids[i];
		else
			ItemPointerSetInvalid(&etup->heaptids[i]);
	}

	if (useIndexTuple)
	{
		IndexTuple	itup = HnswPtrAccess(base, element->itup);

		memcpy(&etup->data, itup, IndexTupleSize(itup));
	}
	else
	{
		Pointer		valuePtr = HnswPtrAccess(base, element->value);

		memcpy(&etup->data, valuePtr, VARSIZE_ANY(valuePtr));
	}
}

/*
 * Set neighbor tuple
 */
void
HnswSetNeighborTuple(char *base, HnswNeighborTuple ntup, HnswElement e, int m)
{
	int			idx = 0;

	ntup->type = HNSW_NEIGHBOR_TUPLE_TYPE;

	for (int lc = e->level; lc >= 0; lc--)
	{
		HnswNeighborArray *neighbors = HnswGetNeighbors(base, e, lc);
		int			lm = HnswGetLayerM(m, lc);

		for (int i = 0; i < lm; i++)
		{
			ItemPointer indextid = &ntup->indextids[idx++];

			if (i < neighbors->length)
			{
				HnswCandidate *hc = &neighbors->items[i];
				HnswElement hce = HnswPtrAccess(base, hc->element);

				ItemPointerSet(indextid, hce->blkno, hce->offno);
			}
			else
				ItemPointerSetInvalid(indextid);
		}
	}

	ntup->count = idx;
	ntup->version = e->version;
}

/*
 * Load an element from a tuple
 */
void
HnswLoadElementFromTuple(HnswElement element, HnswElementTuple etup, bool loadHeaptids, bool loadVec, Relation index)
{
	element->level = etup->level;
	element->deleted = etup->deleted;
	element->version = etup->version;
	element->neighborPage = ItemPointerGetBlockNumber(&etup->neighbortid);
	element->neighborOffno = ItemPointerGetOffsetNumber(&etup->neighbortid);
	element->heaptidsLength = 0;

	if (loadHeaptids)
	{
		for (int i = 0; i < HNSW_HEAPTIDS; i++)
		{
			/* Can stop at first invalid */
			if (!ItemPointerIsValid(&etup->heaptids[i]))
				break;

			HnswAddHeapTid(element, &etup->heaptids[i]);
		}
	}

	if (loadVec)
	{
		char	   *base = NULL;

		if (HnswUseIndexTuple(index))
		{
			IndexTuple	itup = CopyIndexTuple((IndexTuple) &etup->data);
			TupleDesc	tupdesc = RelationGetDescr(index);
			bool		unused;

			HnswPtrStore(base, element->itup, itup);
			HnswPtrStore(base, element->value, DatumGetPointer(index_getattr(itup, 1, tupdesc, &unused)));
		}
		else
		{
			Datum		value = datumCopy(PointerGetDatum(&etup->data), false, -1);

			HnswPtrStore(base, element->value, DatumGetPointer(value));
		}
	}
}

/*
 * Get the attribute distance
 */
static inline double
AttributeDistance(double e)
{
	/* TODO Better bias */
	/* must be >> max(w * g) + 1 / log10(2) */
	double		bias = 4.32;

	return e > 0 ? bias - 1.0 / log10(e + 1) : 0;
}

/*
 * Calculate the distance between values
 */
static double
HnswGetDistance(IndexTuple itup, Datum vec, HnswQuery * q, Relation index, HnswSupport * support, bool *matches)
{
	double		g;

	if (DatumGetPointer(q->value) == NULL)
		g = 0;
	else
		g = DatumGetFloat8(FunctionCall2Coll(support->procinfo[0], support->collation[0], q->value, vec));

	Assert(PointerIsValid(matches));
	*matches = true;

	if (IndexRelationGetNumberOfKeyAttributes(index) > 1)
	{
		double		w = 0.25;
		double		e = 0.0;
		TupleDesc	tupdesc = RelationGetDescr(index);

		if (q->keyData)
		{
			/* TODO need to pass length of key data */
			int			keyCount = 1;

			for (int i = 0; i < keyCount; i++)
			{
				ScanKey		key = &q->keyData[i];
				bool		isnull;
				Datum		value = index_getattr(itup, key->sk_attno, tupdesc, &isnull);
				bool		attnull = key->sk_flags & SK_ISNULL;

				if (isnull || attnull)
				{
					if (isnull != attnull)
					{
						e += 1000;
						*matches = false;
					}
				}
				else if (!DatumGetBool(FunctionCall2Coll(&key->sk_func, key->sk_collation, value, key->sk_argument)))
				{
					double		ei = fabs(DatumGetFloat8(FunctionCall2Coll(support->procinfo[key->sk_attno - 1], support->collation[key->sk_attno - 1], value, key->sk_argument)));

					if (ei > 0)
						e += ei;
					else
						/* Distance is zero for inequality */
						e += 1000;

					*matches = false;
				}
			}

			return w * g + AttributeDistance(e);
		}
		else if (q->itup)
		{
			int			keyCount = IndexRelationGetNumberOfKeyAttributes(index) - 1;

			for (int i = 0; i < keyCount; i++)
			{
				bool		isnull;
				bool		attnull;
				Datum		value = index_getattr(itup, i + 2, tupdesc, &isnull);
				Datum		value2 = index_getattr(q->itup, i + 2, tupdesc, &attnull);

				if (isnull || attnull)
				{
					if (isnull != attnull)
						e += 1000;
				}
				else
					e += fabs(DatumGetFloat8(FunctionCall2Coll(support->procinfo[i + 1], support->collation[i + 1], value, value2)));
			}

			return w * g + AttributeDistance(e);
		}
	}

	return g;
}

/*
 * Load an element and optionally get its distance from q
 */
static void
HnswLoadElementImpl(BlockNumber blkno, OffsetNumber offno, double *distance, bool *matches, HnswQuery * q, Relation index, HnswSupport * support, bool loadVec, double *maxDistance, HnswElement * element)
{
	Buffer		buf;
	Page		page;
	HnswElementTuple etup;

	/* Read vector */
	buf = ReadBuffer(index, blkno);
	LockBuffer(buf, BUFFER_LOCK_SHARE);
	page = BufferGetPage(buf);

	etup = (HnswElementTuple) PageGetItem(page, PageGetItemId(page, offno));

	Assert(HnswIsElementTuple(etup));

	/* Calculate distance */
	if (distance != NULL)
	{
		IndexTuple	itup = NULL;
		Datum		value;

		if (HnswUseIndexTuple(index))
		{
			TupleDesc	tupdesc = RelationGetDescr(index);
			bool		unused;

			itup = (IndexTuple) &etup->data;
			value = index_getattr(itup, 1, tupdesc, &unused);
		}
		else
		{
			value = PointerGetDatum(&etup->data);
		}

		*distance = HnswGetDistance(itup, value, q, index, support, matches);
	}

	/* Load element */
	if (distance == NULL || maxDistance == NULL || *distance < *maxDistance)
	{
		if (*element == NULL)
			*element = HnswInitElementFromBlock(blkno, offno);

		HnswLoadElementFromTuple(*element, etup, true, loadVec, index);
	}

	UnlockReleaseBuffer(buf);
}

/*
 * Load an element and optionally get its distance from q
 */
void
HnswLoadElement(HnswElement element, double *distance, bool *matches, HnswQuery * q, Relation index, HnswSupport * support, bool loadVec, double *maxDistance)
{
	HnswLoadElementImpl(element->blkno, element->offno, distance, matches, q, index, support, loadVec, maxDistance, &element);
}

/*
 * Get the distance for an element
 */
static double
GetElementDistance(char *base, HnswElement element, bool *matches, HnswQuery * q, Relation index, HnswSupport * support)
{
	Datum		value = HnswGetValue(base, element);
	IndexTuple	itup = HnswPtrAccess(base, element->itup);

	return HnswGetDistance(itup, value, q, index, support, matches);
}

/*
 * Create a candidate for the entry point
 */
HnswSearchCandidate *
HnswEntryCandidate(char *base, HnswElement entryPoint, HnswQuery * q, Relation index, HnswSupport * support, bool loadVec, bool inMemory)
{
	HnswSearchCandidate *sc = palloc(sizeof(HnswSearchCandidate));

	HnswPtrStore(base, sc->element, entryPoint);
	if (inMemory)
		sc->distance = GetElementDistance(base, entryPoint, &sc->matches, q, index, support);
	else
		HnswLoadElement(entryPoint, &sc->distance, &sc->matches, q, index, support, loadVec, NULL);
	return sc;
}

/*
 * Compare candidate distances
 */
static int
CompareNearestCandidates(const pairingheap_node *a, const pairingheap_node *b, void *arg)
{
	if (HnswGetSearchCandidateConst(c_node, a)->distance < HnswGetSearchCandidateConst(c_node, b)->distance)
		return 1;

	if (HnswGetSearchCandidateConst(c_node, a)->distance > HnswGetSearchCandidateConst(c_node, b)->distance)
		return -1;

	return 0;
}

/*
 * Compare discarded candidate distances
 */
static int
CompareNearestDiscardedCandidates(const pairingheap_node *a, const pairingheap_node *b, void *arg)
{
	if (HnswGetSearchCandidateConst(w_node, a)->distance < HnswGetSearchCandidateConst(w_node, b)->distance)
		return 1;

	if (HnswGetSearchCandidateConst(w_node, a)->distance > HnswGetSearchCandidateConst(w_node, b)->distance)
		return -1;

	return 0;
}

/*
 * Compare candidate distances
 */
static int
CompareFurthestCandidates(const pairingheap_node *a, const pairingheap_node *b, void *arg)
{
	if (HnswGetSearchCandidateConst(w_node, a)->distance < HnswGetSearchCandidateConst(w_node, b)->distance)
		return -1;

	if (HnswGetSearchCandidateConst(w_node, a)->distance > HnswGetSearchCandidateConst(w_node, b)->distance)
		return 1;

	return 0;
}

/*
 * Init visited
 */
static inline void
InitVisited(char *base, visited_hash * v, bool inMemory, int ef, int m)
{
	if (!inMemory)
		v->tids = tidhash_create(CurrentMemoryContext, ef * m * 2, NULL);
	else if (base != NULL)
		v->offsets = offsethash_create(CurrentMemoryContext, ef * m * 2, NULL);
	else
		v->pointers = pointerhash_create(CurrentMemoryContext, ef * m * 2, NULL);
}

/*
 * Add to visited
 */
static inline void
AddToVisited(char *base, visited_hash * v, HnswElementPtr elementPtr, bool inMemory, bool *found)
{
	if (!inMemory)
	{
		HnswElement element = HnswPtrAccess(base, elementPtr);
		ItemPointerData indextid;

		ItemPointerSet(&indextid, element->blkno, element->offno);
		tidhash_insert(v->tids, indextid, found);
	}
	else if (base != NULL)
	{
		HnswElement element = HnswPtrAccess(base, elementPtr);

		offsethash_insert_hash(v->offsets, HnswPtrOffset(elementPtr), element->hash, found);
	}
	else
	{
		HnswElement element = HnswPtrAccess(base, elementPtr);

		pointerhash_insert_hash(v->pointers, (uintptr_t) HnswPtrPointer(elementPtr), element->hash, found);
	}
}

/*
 * Count element towards ef
 */
static inline bool
CountElement(HnswElement skipElement, HnswElement e)
{
	if (skipElement == NULL)
		return true;

	/* Ensure does not access heaptidsLength during in-memory build */
	pg_memory_barrier();

	/* Keep scan-build happy on Mac x86-64 */
	Assert(e);

	return e->heaptidsLength != 0;
}

/*
 * Load unvisited neighbors from memory
 */
static void
HnswLoadUnvisitedFromMemory(char *base, HnswElement element, HnswUnvisited * unvisited, int *unvisitedLength, visited_hash * v, int lc, HnswNeighborArray * localNeighborhood, Size neighborhoodSize)
{
	/* Get the neighborhood at layer lc */
	HnswNeighborArray *neighborhood = HnswGetNeighbors(base, element, lc);

	/* Copy neighborhood to local memory */
	LWLockAcquire(&element->lock, LW_SHARED);
	memcpy(localNeighborhood, neighborhood, neighborhoodSize);
	LWLockRelease(&element->lock);

	*unvisitedLength = 0;

	for (int i = 0; i < localNeighborhood->length; i++)
	{
		HnswCandidate *hc = &localNeighborhood->items[i];
		bool		found;

		AddToVisited(base, v, hc->element, true, &found);

		if (!found)
			unvisited[(*unvisitedLength)++].element = HnswPtrAccess(base, hc->element);
	}
}

/*
 * Load neighbor index TIDs
 */
bool
HnswLoadNeighborTids(HnswElement element, ItemPointerData *indextids, Relation index, int m, int lm, int lc)
{
	Buffer		buf;
	Page		page;
	HnswNeighborTuple ntup;
	int			start;

	buf = ReadBuffer(index, element->neighborPage);
	LockBuffer(buf, BUFFER_LOCK_SHARE);
	page = BufferGetPage(buf);

	ntup = (HnswNeighborTuple) PageGetItem(page, PageGetItemId(page, element->neighborOffno));

	/*
	 * Ensure the neighbor tuple has not been deleted or replaced between
	 * index scan iterations
	 */
	if (ntup->version != element->version || ntup->count != (element->level + 2) * m)
	{
		UnlockReleaseBuffer(buf);
		return false;
	}

	/* Copy to minimize lock time */
	start = (element->level - lc) * m;
	memcpy(indextids, ntup->indextids + start, lm * sizeof(ItemPointerData));

	UnlockReleaseBuffer(buf);
	return true;
}

/*
 * Load unvisited neighbors from disk
 */
static void
HnswLoadUnvisitedFromDisk(HnswElement element, HnswUnvisited * unvisited, int *unvisitedLength, visited_hash * v, Relation index, int m, int lm, int lc)
{
	ItemPointerData indextids[HNSW_MAX_M * 2];

	*unvisitedLength = 0;

	if (!HnswLoadNeighborTids(element, indextids, index, m, lm, lc))
		return;

	for (int i = 0; i < lm; i++)
	{
		ItemPointer indextid = &indextids[i];
		bool		found;

		if (!ItemPointerIsValid(indextid))
			break;

		tidhash_insert(v->tids, *indextid, &found);

		if (!found)
			unvisited[(*unvisitedLength)++].indextid = *indextid;
	}
}

/*
 * Algorithm 2 from paper
 */
List *
<<<<<<< HEAD
HnswSearchLayer(char *base, HnswQuery * q, List *ep, int ef, int lc, Relation index, HnswSupport * support, int m, bool inserting, HnswElement skipElement, bool inMemory)
=======
HnswSearchLayer(char *base, HnswQuery * q, List *ep, int ef, int lc, Relation index, HnswSupport * support, int m, bool inserting, HnswElement skipElement, visited_hash * v, pairingheap **discarded, bool initVisited, int64 *tuples)
>>>>>>> 35b252a3
{
	List	   *w = NIL;
	pairingheap *C = pairingheap_allocate(CompareNearestCandidates, NULL);
	pairingheap *W = pairingheap_allocate(CompareFurthestCandidates, NULL);
	int			wlen = 0;
	visited_hash vh;
	ListCell   *lc2;
	HnswNeighborArray *localNeighborhood = NULL;
	Size		neighborhoodSize = 0;
	int			lm = HnswGetLayerM(m, lc);
	HnswUnvisited *unvisited = palloc(lm * sizeof(HnswUnvisited));
	int			unvisitedLength;
	uint64		additional = 0;
	uint64		maxAdditional = q->keyData && lc == 0 ? 10000 : 0;

	if (v == NULL)
	{
		v = &vh;
		initVisited = true;
	}

	if (initVisited)
	{
		InitVisited(base, v, inMemory, ef, m);

		if (discarded != NULL)
			*discarded = pairingheap_allocate(CompareNearestDiscardedCandidates, NULL);
	}

	/* Create local memory for neighborhood if needed */
	if (inMemory)
	{
		neighborhoodSize = HNSW_NEIGHBOR_ARRAY_SIZE(lm);
		localNeighborhood = palloc(neighborhoodSize);
	}

	/* Add entry points to v, C, and W */
	foreach(lc2, ep)
	{
		HnswSearchCandidate *sc = (HnswSearchCandidate *) lfirst(lc2);
		bool		found;

		if (initVisited)
		{
			AddToVisited(base, v, sc->element, inMemory, &found);

			if (tuples != NULL)
				(*tuples)++;
		}

		pairingheap_add(C, &sc->c_node);
		pairingheap_add(W, &sc->w_node);

		/* Do not count elements that do not match filter towards ef */
		if (!sc->matches && ++additional <= maxAdditional)
			continue;

		/*
		 * Do not count elements being deleted towards ef when vacuuming. It
		 * would be ideal to do this for inserts as well, but this could
		 * affect insert performance.
		 */
		if (CountElement(skipElement, HnswPtrAccess(base, sc->element)))
			wlen++;
	}

	while (!pairingheap_is_empty(C))
	{
		HnswSearchCandidate *c = HnswGetSearchCandidate(c_node, pairingheap_remove_first(C));
		HnswSearchCandidate *f = HnswGetSearchCandidate(w_node, pairingheap_first(W));
		HnswElement cElement;

		if (c->distance > f->distance)
			break;

		cElement = HnswPtrAccess(base, c->element);

		if (inMemory)
			HnswLoadUnvisitedFromMemory(base, cElement, unvisited, &unvisitedLength, v, lc, localNeighborhood, neighborhoodSize);
		else
			HnswLoadUnvisitedFromDisk(cElement, unvisited, &unvisitedLength, v, index, m, lm, lc);

		if (tuples != NULL)
			(*tuples) += unvisitedLength;

		for (int i = 0; i < unvisitedLength; i++)
		{
			HnswElement eElement;
			HnswSearchCandidate *e;
			double		eDistance;
			bool		eMatches;
			bool		alwaysAdd = wlen < ef;

			f = HnswGetSearchCandidate(w_node, pairingheap_first(W));

			if (inMemory)
			{
				eElement = unvisited[i].element;
				eDistance = GetElementDistance(base, eElement, &eMatches, q, index, support);
			}
			else
			{
				ItemPointer indextid = &unvisited[i].indextid;
				BlockNumber blkno = ItemPointerGetBlockNumber(indextid);
				OffsetNumber offno = ItemPointerGetOffsetNumber(indextid);

				/* Avoid any allocations if not adding */
				eElement = NULL;
<<<<<<< HEAD
				HnswLoadElementImpl(blkno, offno, &eDistance, &eMatches, q, index, support, inserting, alwaysAdd ? NULL : &f->distance, &eElement);
=======
				HnswLoadElementImpl(blkno, offno, &eDistance, q, index, support, inserting, alwaysAdd || discarded != NULL ? NULL : &f->distance, &eElement);
>>>>>>> 35b252a3

				if (eElement == NULL)
					continue;
			}

			if (eElement == NULL || !(eDistance < f->distance || alwaysAdd))
			{
				if (discarded != NULL)
				{
					/* Create a new candidate */
					e = palloc(sizeof(HnswSearchCandidate));
					HnswPtrStore(base, e->element, eElement);
					e->distance = eDistance;
					pairingheap_add(*discarded, &e->w_node);
				}

				continue;
			}

			/* Make robust to issues */
			if (eElement->level < lc)
				continue;

			/* Create a new candidate */
			e = palloc(sizeof(HnswSearchCandidate));
			HnswPtrStore(base, e->element, eElement);
			e->distance = eDistance;
			e->matches = eMatches;
			pairingheap_add(C, &e->c_node);
			pairingheap_add(W, &e->w_node);

			/*
			 * Do not count elements being deleted towards ef when vacuuming.
			 * It would be ideal to do this for inserts as well, but this
			 * could affect insert performance.
			 */
			if (CountElement(skipElement, eElement))
			{
				/* Do not count elements that do not match filter towards ef */
				if (!e->matches && ++additional <= maxAdditional)
					continue;

				wlen++;

				/* No need to decrement wlen */
				if (wlen > ef)
				{
					HnswSearchCandidate *d = HnswGetSearchCandidate(w_node, pairingheap_remove_first(W));

					if (discarded != NULL)
						pairingheap_add(*discarded, &d->w_node);
				}
			}
		}
	}

	/* Add each element of W to w */
	while (!pairingheap_is_empty(W))
	{
		HnswSearchCandidate *sc = HnswGetSearchCandidate(w_node, pairingheap_remove_first(W));

		w = lappend(w, sc);
	}

	return w;
}

/*
 * Compare candidate distances with pointer tie-breaker
 */
static int
CompareCandidateDistances(const ListCell *a, const ListCell *b)
{
	HnswCandidate *hca = lfirst(a);
	HnswCandidate *hcb = lfirst(b);

	if (hca->distance < hcb->distance)
		return 1;

	if (hca->distance > hcb->distance)
		return -1;

	if (HnswPtrPointer(hca->element) < HnswPtrPointer(hcb->element))
		return 1;

	if (HnswPtrPointer(hca->element) > HnswPtrPointer(hcb->element))
		return -1;

	return 0;
}

/*
 * Compare candidate distances with offset tie-breaker
 */
static int
CompareCandidateDistancesOffset(const ListCell *a, const ListCell *b)
{
	HnswCandidate *hca = lfirst(a);
	HnswCandidate *hcb = lfirst(b);

	if (hca->distance < hcb->distance)
		return 1;

	if (hca->distance > hcb->distance)
		return -1;

	if (HnswPtrOffset(hca->element) < HnswPtrOffset(hcb->element))
		return 1;

	if (HnswPtrOffset(hca->element) > HnswPtrOffset(hcb->element))
		return -1;

	return 0;
}

/*
 * Check if an element is closer to q than any element from R
 */
static bool
CheckElementCloser(char *base, HnswCandidate * e, List *r, Relation index, HnswSupport * support)
{
	HnswElement eElement = HnswPtrAccess(base, e->element);
	HnswQuery	q;
	ListCell   *lc2;

	q.value = HnswGetValue(base, eElement);
	q.itup = HnswPtrAccess(base, eElement->itup);
	q.keyData = NULL;

	foreach(lc2, r)
	{
		HnswCandidate *ri = lfirst(lc2);
		HnswElement riElement = HnswPtrAccess(base, ri->element);
		Datum		riValue = HnswGetValue(base, riElement);
		IndexTuple	ritup = HnswPtrAccess(base, riElement->itup);
		bool		matches;
		float		distance = HnswGetDistance(ritup, riValue, &q, index, support, &matches);

		if (distance <= e->distance)
			return false;
	}

	return true;
}

/*
 * Algorithm 4 from paper
 */
static List *
SelectNeighbors(char *base, List *c, int lm, Relation index, HnswSupport * support, bool *closerSet, HnswCandidate * newCandidate, HnswCandidate * *pruned, bool sortCandidates)
{
	List	   *r = NIL;
	List	   *w = list_copy(c);
	HnswCandidate **wd;
	int			wdlen = 0;
	int			wdoff = 0;
	bool		mustCalculate = !(*closerSet);
	List	   *added = NIL;
	bool		removedAny = false;

	if (list_length(w) <= lm)
		return w;

	wd = palloc(sizeof(HnswCandidate *) * list_length(w));

	/* Ensure order of candidates is deterministic for closer caching */
	if (sortCandidates)
	{
		if (base == NULL)
			list_sort(w, CompareCandidateDistances);
		else
			list_sort(w, CompareCandidateDistancesOffset);
	}

	while (list_length(w) > 0 && list_length(r) < lm)
	{
		/* Assumes w is already ordered desc */
		HnswCandidate *e = llast(w);

		w = list_delete_last(w);

		/* Use previous state of r and wd to skip work when possible */
		if (mustCalculate)
			e->closer = CheckElementCloser(base, e, r, index, support);
		else if (list_length(added) > 0)
		{
			/* Keep Valgrind happy for in-memory, parallel builds */
			if (base != NULL)
				VALGRIND_MAKE_MEM_DEFINED(&e->closer, 1);

			/*
			 * If the current candidate was closer, we only need to compare it
			 * with the other candidates that we have added.
			 */
			if (e->closer)
			{
				e->closer = CheckElementCloser(base, e, added, index, support);
				if (!e->closer)
					removedAny = true;
			}
			else
			{
				/*
				 * If we have removed any candidates from closer, a candidate
				 * that was not closer earlier might now be.
				 */
				if (removedAny)
				{
					e->closer = CheckElementCloser(base, e, r, index, support);
					if (e->closer)
						added = lappend(added, e);
				}
			}
		}
		else if (e == newCandidate)
		{
			e->closer = CheckElementCloser(base, e, r, index, support);
			if (e->closer)
				added = lappend(added, e);
		}

		/* Keep Valgrind happy for in-memory, parallel builds */
		if (base != NULL)
			VALGRIND_MAKE_MEM_DEFINED(&e->closer, 1);

		if (e->closer)
			r = lappend(r, e);
		else
			wd[wdlen++] = e;
	}

	/* Cached value can only be used in future if sorted deterministically */
	*closerSet = sortCandidates;

	/* Keep pruned connections */
	while (wdoff < wdlen && list_length(r) < lm)
		r = lappend(r, wd[wdoff++]);

	/* Return pruned for update connections */
	if (pruned != NULL)
	{
		if (wdoff < wdlen)
			*pruned = wd[wdoff];
		else
			*pruned = linitial(w);
	}

	return r;
}

/*
 * Add connections
 */
static void
AddConnections(char *base, HnswElement element, List *neighbors, int lc)
{
	ListCell   *lc2;
	HnswNeighborArray *a = HnswGetNeighbors(base, element, lc);

	foreach(lc2, neighbors)
		a->items[a->length++] = *((HnswCandidate *) lfirst(lc2));
}

/*
 * Update connections
 */
void
HnswUpdateConnection(char *base, HnswNeighborArray * neighbors, HnswElement newElement, float distance, int lm, int *updateIdx, Relation index, HnswSupport * support)
{
	HnswCandidate newHc;

	HnswPtrStore(base, newHc.element, newElement);
	newHc.distance = distance;

	if (neighbors->length < lm)
	{
		neighbors->items[neighbors->length++] = newHc;

		/* Track update */
		if (updateIdx != NULL)
			*updateIdx = -2;
	}
	else
	{
		/* Shrink connections */
		List	   *c = NIL;
		HnswCandidate *pruned = NULL;

		/* Add candidates */
		for (int i = 0; i < neighbors->length; i++)
			c = lappend(c, &neighbors->items[i]);
		c = lappend(c, &newHc);

		SelectNeighbors(base, c, lm, index, support, &neighbors->closerSet, &newHc, &pruned, true);

		/* Should not happen */
		if (pruned == NULL)
			return;

		/* Find and replace the pruned element */
		for (int i = 0; i < neighbors->length; i++)
		{
			if (HnswPtrEqual(base, neighbors->items[i].element, pruned->element))
			{
				neighbors->items[i] = newHc;

				/* Track update */
				if (updateIdx != NULL)
					*updateIdx = i;

				break;
			}
		}
	}
}

/*
 * Remove elements being deleted or skipped
 */
static List *
RemoveElements(char *base, List *w, HnswElement skipElement)
{
	ListCell   *lc2;
	List	   *w2 = NIL;

	/* Ensure does not access heaptidsLength during in-memory build */
	pg_memory_barrier();

	foreach(lc2, w)
	{
		HnswCandidate *hc = (HnswCandidate *) lfirst(lc2);
		HnswElement hce = HnswPtrAccess(base, hc->element);

		/* Skip self for vacuuming update */
		if (skipElement != NULL && hce->blkno == skipElement->blkno && hce->offno == skipElement->offno)
			continue;

		if (hce->heaptidsLength != 0)
			w2 = lappend(w2, hc);
	}

	return w2;
}

/*
 * Precompute hash
 */
static void
PrecomputeHash(char *base, HnswElement element)
{
	HnswElementPtr ptr;

	HnswPtrStore(base, ptr, element);

	if (base == NULL)
		element->hash = hash_pointer((uintptr_t) HnswPtrPointer(ptr));
	else
		element->hash = hash_offset(HnswPtrOffset(ptr));
}

/*
 * Algorithm 1 from paper
 */
void
HnswFindElementNeighbors(char *base, HnswElement element, HnswElement entryPoint, Relation index, HnswSupport * support, int m, int efConstruction, bool existing, bool inMemory)
{
	List	   *ep;
	List	   *w;
	int			level = element->level;
	int			entryLevel;
	HnswQuery	q;

	HnswElement skipElement = existing ? element : NULL;

	q.value = HnswGetValue(base, element);
	q.itup = HnswPtrAccess(base, element->itup);
	q.keyData = NULL;

	/* Precompute hash */
	if (inMemory)
		PrecomputeHash(base, element);

	/* No neighbors if no entry point */
	if (entryPoint == NULL)
		return;

	/* Get entry point and level */
	ep = list_make1(HnswEntryCandidate(base, entryPoint, &q, index, support, true, inMemory));
	entryLevel = entryPoint->level;

	/* 1st phase: greedy search to insert level */
	for (int lc = entryLevel; lc >= level + 1; lc--)
	{
<<<<<<< HEAD
		w = HnswSearchLayer(base, &q, ep, 1, lc, index, support, m, true, skipElement, inMemory);
=======
		w = HnswSearchLayer(base, &q, ep, 1, lc, index, support, m, true, skipElement, NULL, NULL, true, NULL);
>>>>>>> 35b252a3
		ep = w;
	}

	if (level > entryLevel)
		level = entryLevel;

	/* Add one for existing element */
	if (existing)
		efConstruction++;

	/* 2nd phase */
	for (int lc = level; lc >= 0; lc--)
	{
		int			lm = HnswGetLayerM(m, lc);
		List	   *neighbors;
		List	   *lw = NIL;
		ListCell   *lc2;

<<<<<<< HEAD
		w = HnswSearchLayer(base, &q, ep, efConstruction, lc, index, support, m, true, skipElement, inMemory);
=======
		w = HnswSearchLayer(base, &q, ep, efConstruction, lc, index, support, m, true, skipElement, NULL, NULL, true, NULL);
>>>>>>> 35b252a3

		/* Convert search candidates to candidates */
		foreach(lc2, w)
		{
			HnswSearchCandidate *sc = lfirst(lc2);
			HnswCandidate *hc = palloc(sizeof(HnswCandidate));

			hc->element = sc->element;
			hc->distance = sc->distance;

			lw = lappend(lw, hc);
		}

		/* Elements being deleted or skipped can help with search */
		/* but should be removed before selecting neighbors */
		if (!inMemory)
			lw = RemoveElements(base, lw, skipElement);

		/*
		 * Candidates are sorted, but not deterministically. Could set
		 * sortCandidates to true for in-memory builds to enable closer
		 * caching, but there does not seem to be a difference in performance.
		 */
		neighbors = SelectNeighbors(base, lw, lm, index, support, &HnswGetNeighbors(base, element, lc)->closerSet, NULL, NULL, false);

		AddConnections(base, element, neighbors, lc);

		ep = w;
	}
}

PGDLLEXPORT Datum l2_normalize(PG_FUNCTION_ARGS);
PGDLLEXPORT Datum halfvec_l2_normalize(PG_FUNCTION_ARGS);
PGDLLEXPORT Datum sparsevec_l2_normalize(PG_FUNCTION_ARGS);

static void
SparsevecCheckValue(Pointer v)
{
	SparseVector *vec = (SparseVector *) v;

	if (vec->nnz > HNSW_MAX_NNZ)
		ereport(ERROR,
				(errcode(ERRCODE_PROGRAM_LIMIT_EXCEEDED),
				 errmsg("sparsevec cannot have more than %d non-zero elements for hnsw index", HNSW_MAX_NNZ)));
}

/*
 * Get type info
 */
const		HnswTypeInfo *
HnswGetTypeInfo(Relation index)
{
	FmgrInfo   *procinfo = HnswOptionalProcInfo(index, HNSW_TYPE_INFO_PROC);

	if (procinfo == NULL)
	{
		static const HnswTypeInfo typeInfo = {
			.maxDimensions = HNSW_MAX_DIM,
			.normalize = l2_normalize,
			.checkValue = NULL
		};

		return (&typeInfo);
	}
	else
		return (const HnswTypeInfo *) DatumGetPointer(FunctionCall0Coll(procinfo, InvalidOid));
}

FUNCTION_PREFIX PG_FUNCTION_INFO_V1(hnsw_halfvec_support);
Datum
hnsw_halfvec_support(PG_FUNCTION_ARGS)
{
	static const HnswTypeInfo typeInfo = {
		.maxDimensions = HNSW_MAX_DIM * 2,
		.normalize = halfvec_l2_normalize,
		.checkValue = NULL
	};

	PG_RETURN_POINTER(&typeInfo);
};

FUNCTION_PREFIX PG_FUNCTION_INFO_V1(hnsw_bit_support);
Datum
hnsw_bit_support(PG_FUNCTION_ARGS)
{
	static const HnswTypeInfo typeInfo = {
		.maxDimensions = HNSW_MAX_DIM * 32,
		.normalize = NULL,
		.checkValue = NULL
	};

	PG_RETURN_POINTER(&typeInfo);
};

FUNCTION_PREFIX PG_FUNCTION_INFO_V1(hnsw_sparsevec_support);
Datum
hnsw_sparsevec_support(PG_FUNCTION_ARGS)
{
	static const HnswTypeInfo typeInfo = {
		.maxDimensions = SPARSEVEC_MAX_DIM,
		.normalize = sparsevec_l2_normalize,
		.checkValue = SparsevecCheckValue
	};

	PG_RETURN_POINTER(&typeInfo);
};<|MERGE_RESOLUTION|>--- conflicted
+++ resolved
@@ -990,11 +990,7 @@
  * Algorithm 2 from paper
  */
 List *
-<<<<<<< HEAD
-HnswSearchLayer(char *base, HnswQuery * q, List *ep, int ef, int lc, Relation index, HnswSupport * support, int m, bool inserting, HnswElement skipElement, bool inMemory)
-=======
-HnswSearchLayer(char *base, HnswQuery * q, List *ep, int ef, int lc, Relation index, HnswSupport * support, int m, bool inserting, HnswElement skipElement, visited_hash * v, pairingheap **discarded, bool initVisited, int64 *tuples)
->>>>>>> 35b252a3
+HnswSearchLayer(char *base, HnswQuery * q, List *ep, int ef, int lc, Relation index, HnswSupport * support, int m, bool inserting, HnswElement skipElement, bool inMemory, visited_hash * v, pairingheap **discarded, bool initVisited, int64 *tuples)
 {
 	List	   *w = NIL;
 	pairingheap *C = pairingheap_allocate(CompareNearestCandidates, NULL);
@@ -1103,11 +1099,7 @@
 
 				/* Avoid any allocations if not adding */
 				eElement = NULL;
-<<<<<<< HEAD
-				HnswLoadElementImpl(blkno, offno, &eDistance, &eMatches, q, index, support, inserting, alwaysAdd ? NULL : &f->distance, &eElement);
-=======
-				HnswLoadElementImpl(blkno, offno, &eDistance, q, index, support, inserting, alwaysAdd || discarded != NULL ? NULL : &f->distance, &eElement);
->>>>>>> 35b252a3
+				HnswLoadElementImpl(blkno, offno, &eDistance, &eMatches, q, index, support, inserting, alwaysAdd || discarded != NULL ? NULL : &f->distance, &eElement);
 
 				if (eElement == NULL)
 					continue;
@@ -1501,11 +1493,7 @@
 	/* 1st phase: greedy search to insert level */
 	for (int lc = entryLevel; lc >= level + 1; lc--)
 	{
-<<<<<<< HEAD
-		w = HnswSearchLayer(base, &q, ep, 1, lc, index, support, m, true, skipElement, inMemory);
-=======
-		w = HnswSearchLayer(base, &q, ep, 1, lc, index, support, m, true, skipElement, NULL, NULL, true, NULL);
->>>>>>> 35b252a3
+		w = HnswSearchLayer(base, &q, ep, 1, lc, index, support, m, true, skipElement, inMemory, NULL, NULL, true, NULL);
 		ep = w;
 	}
 
@@ -1524,11 +1512,7 @@
 		List	   *lw = NIL;
 		ListCell   *lc2;
 
-<<<<<<< HEAD
-		w = HnswSearchLayer(base, &q, ep, efConstruction, lc, index, support, m, true, skipElement, inMemory);
-=======
-		w = HnswSearchLayer(base, &q, ep, efConstruction, lc, index, support, m, true, skipElement, NULL, NULL, true, NULL);
->>>>>>> 35b252a3
+		w = HnswSearchLayer(base, &q, ep, efConstruction, lc, index, support, m, true, skipElement, inMemory, NULL, NULL, true, NULL);
 
 		/* Convert search candidates to candidates */
 		foreach(lc2, w)
