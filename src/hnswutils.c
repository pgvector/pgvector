#include "postgres.h"

#include <math.h>

#include "access/generic_xlog.h"
#include "catalog/pg_type.h"
#include "catalog/pg_type_d.h"
#include "common/hashfn.h"
#include "fmgr.h"
#include "hnsw.h"
#include "lib/pairingheap.h"
#include "sparsevec.h"
#include "storage/bufmgr.h"
#include "utils/datum.h"
#include "utils/memdebug.h"
#include "utils/rel.h"

#if PG_VERSION_NUM < 170000
static inline uint64
murmurhash64(uint64 data)
{
	uint64		h = data;

	h ^= h >> 33;
	h *= 0xff51afd7ed558ccd;
	h ^= h >> 33;
	h *= 0xc4ceb9fe1a85ec53;
	h ^= h >> 33;

	return h;
}
#endif

/* TID hash table */
static uint32
hash_tid(ItemPointerData tid)
{
	union
	{
		uint64		i;
		ItemPointerData tid;
	}			x;

	/* Initialize unused bytes */
	x.i = 0;
	x.tid = tid;

	return murmurhash64(x.i);
}

#define SH_PREFIX		tidhash
#define SH_ELEMENT_TYPE	TidHashEntry
#define SH_KEY_TYPE		ItemPointerData
#define	SH_KEY			tid
#define SH_HASH_KEY(tb, key)	hash_tid(key)
#define SH_EQUAL(tb, a, b)		ItemPointerEquals(&a, &b)
#define	SH_SCOPE		extern
#define SH_DEFINE
#include "lib/simplehash.h"

/* Pointer hash table */
static uint32
hash_pointer(uintptr_t ptr)
{
#if SIZEOF_VOID_P == 8
	return murmurhash64((uint64) ptr);
#else
	return murmurhash32((uint32) ptr);
#endif
}

#define SH_PREFIX		pointerhash
#define SH_ELEMENT_TYPE	PointerHashEntry
#define SH_KEY_TYPE		uintptr_t
#define	SH_KEY			ptr
#define SH_HASH_KEY(tb, key)	hash_pointer(key)
#define SH_EQUAL(tb, a, b)		(a == b)
#define	SH_SCOPE		extern
#define SH_DEFINE
#include "lib/simplehash.h"

/* Offset hash table */
static uint32
hash_offset(Size offset)
{
#if SIZEOF_SIZE_T == 8
	return murmurhash64((uint64) offset);
#else
	return murmurhash32((uint32) offset);
#endif
}

#define SH_PREFIX		offsethash
#define SH_ELEMENT_TYPE	OffsetHashEntry
#define SH_KEY_TYPE		Size
#define	SH_KEY			offset
#define SH_HASH_KEY(tb, key)	hash_offset(key)
#define SH_EQUAL(tb, a, b)		(a == b)
#define	SH_SCOPE		extern
#define SH_DEFINE
#include "lib/simplehash.h"

typedef union
{
	HnswElement element;
	ItemPointerData indextid;
}			HnswUnvisited;

/*
 * Get the max number of connections in an upper layer for each element in the index
 */
int
HnswGetM(Relation index)
{
	HnswOptions *opts = (HnswOptions *) index->rd_options;

	if (opts)
		return opts->m;

	return HNSW_DEFAULT_M;
}

/*
 * Get the size of the dynamic candidate list in the index
 */
int
HnswGetEfConstruction(Relation index)
{
	HnswOptions *opts = (HnswOptions *) index->rd_options;

	if (opts)
		return opts->efConstruction;

	return HNSW_DEFAULT_EF_CONSTRUCTION;
}

/*
 * Get proc
 */
FmgrInfo *
HnswOptionalProcInfo(Relation index, uint16 procnum)
{
	if (!OidIsValid(index_getprocid(index, 1, procnum)))
		return NULL;

	return index_getprocinfo(index, 1, procnum);
}

/*
 * Normalize value
 */
Datum
HnswNormValue(const HnswTypeInfo * typeInfo, Oid collation, Datum value)
{
	return DirectFunctionCall1Coll(typeInfo->normalize, collation, value);
}

/*
 * Check if non-zero norm
 */
bool
HnswCheckNorm(FmgrInfo *procinfo, Oid collation, Datum value)
{
	return DatumGetFloat8(FunctionCall1Coll(procinfo, collation, value)) > 0;
}

/*
 * New buffer
 */
Buffer
HnswNewBuffer(Relation index, ForkNumber forkNum)
{
	Buffer		buf = ReadBufferExtended(index, forkNum, P_NEW, RBM_NORMAL, NULL);

	LockBuffer(buf, BUFFER_LOCK_EXCLUSIVE);
	return buf;
}

/*
 * Init page
 */
void
HnswInitPage(Buffer buf, Page page)
{
	PageInit(page, BufferGetPageSize(buf), sizeof(HnswPageOpaqueData));
	HnswPageGetOpaque(page)->nextblkno = InvalidBlockNumber;
	HnswPageGetOpaque(page)->page_id = HNSW_PAGE_ID;
}

/*
 * Allocate a neighbor array
 */
static HnswNeighborArray *
HnswInitNeighborArray(int lm, HnswAllocator * allocator)
{
	HnswNeighborArray *a = HnswAlloc(allocator, HNSW_NEIGHBOR_ARRAY_SIZE(lm));

	a->length = 0;
	a->closerSet = false;
	return a;
}

/*
 * Allocate neighbors
 */
void
HnswInitNeighbors(char *base, HnswElement element, int m, HnswAllocator * allocator)
{
	int			level = element->level;
	HnswNeighborArrayPtr *neighborList = (HnswNeighborArrayPtr *) HnswAlloc(allocator, sizeof(HnswNeighborArrayPtr) * (level + 1));

	HnswPtrStore(base, element->neighbors, neighborList);

	for (int lc = 0; lc <= level; lc++)
		HnswPtrStore(base, neighborList[lc], HnswInitNeighborArray(HnswGetLayerM(m, lc), allocator));
}

/*
 * Allocate memory from the allocator
 */
void *
HnswAlloc(HnswAllocator * allocator, Size size)
{
	if (allocator)
		return (*(allocator)->alloc) (size, (allocator)->state);

	return palloc(size);
}

/*
 * Allocate an element
 */
HnswElement
HnswInitElement(char *base, ItemPointer heaptid, int m, double ml, int maxLevel, HnswAllocator * allocator)
{
	HnswElement element = HnswAlloc(allocator, sizeof(HnswElementData));

	int			level = (int) (-log(RandomDouble()) * ml);

	/* Cap level */
	if (level > maxLevel)
		level = maxLevel;

	element->heaptidsLength = 0;
	HnswAddHeapTid(element, heaptid);

	element->level = level;
	element->deleted = 0;
	/* Start at one to make it easier to find issues */
	element->version = 1;

	HnswInitNeighbors(base, element, m, allocator);

	HnswPtrStore(base, element->value, (Pointer) NULL);

	return element;
}

/*
 * Add a heap TID to an element
 */
void
HnswAddHeapTid(HnswElement element, ItemPointer heaptid)
{
	element->heaptids[element->heaptidsLength++] = *heaptid;
}

/*
 * Allocate an element from block and offset numbers
 */
HnswElement
HnswInitElementFromBlock(BlockNumber blkno, OffsetNumber offno)
{
	HnswElement element = palloc(sizeof(HnswElementData));
	char	   *base = NULL;

	element->blkno = blkno;
	element->offno = offno;
	HnswPtrStore(base, element->neighbors, (HnswNeighborArrayPtr *) NULL);
	HnswPtrStore(base, element->value, (Pointer) NULL);
	return element;
}

/*
 * Get the metapage info
 */
void
HnswGetMetaPageInfo(Relation index, int *m, HnswElement * entryPoint)
{
	Buffer		buf;
	Page		page;
	HnswMetaPage metap;

	buf = ReadBuffer(index, HNSW_METAPAGE_BLKNO);
	LockBuffer(buf, BUFFER_LOCK_SHARE);
	page = BufferGetPage(buf);
	metap = HnswPageGetMeta(page);

	if (unlikely(metap->magicNumber != HNSW_MAGIC_NUMBER))
		elog(ERROR, "hnsw index is not valid");

	if (m != NULL)
		*m = metap->m;

	if (entryPoint != NULL)
	{
		if (BlockNumberIsValid(metap->entryBlkno))
		{
			*entryPoint = HnswInitElementFromBlock(metap->entryBlkno, metap->entryOffno);
			(*entryPoint)->level = metap->entryLevel;
		}
		else
			*entryPoint = NULL;
	}

	UnlockReleaseBuffer(buf);
}

/*
 * Get the entry point
 */
HnswElement
HnswGetEntryPoint(Relation index)
{
	HnswElement entryPoint;

	HnswGetMetaPageInfo(index, NULL, &entryPoint);

	return entryPoint;
}

/*
 * Update the metapage info
 */
static void
HnswUpdateMetaPageInfo(Page page, int updateEntry, HnswElement entryPoint, BlockNumber insertPage)
{
	HnswMetaPage metap = HnswPageGetMeta(page);

	if (updateEntry)
	{
		if (entryPoint == NULL)
		{
			metap->entryBlkno = InvalidBlockNumber;
			metap->entryOffno = InvalidOffsetNumber;
			metap->entryLevel = -1;
		}
		else if (entryPoint->level > metap->entryLevel || updateEntry == HNSW_UPDATE_ENTRY_ALWAYS)
		{
			metap->entryBlkno = entryPoint->blkno;
			metap->entryOffno = entryPoint->offno;
			metap->entryLevel = entryPoint->level;
		}
	}

	if (BlockNumberIsValid(insertPage))
		metap->insertPage = insertPage;
}

/*
 * Update the metapage
 */
void
HnswUpdateMetaPage(Relation index, int updateEntry, HnswElement entryPoint, BlockNumber insertPage, ForkNumber forkNum, bool building)
{
	Buffer		buf;
	Page		page;
	GenericXLogState *state;

	buf = ReadBufferExtended(index, forkNum, HNSW_METAPAGE_BLKNO, RBM_NORMAL, NULL);
	LockBuffer(buf, BUFFER_LOCK_EXCLUSIVE);
	if (building)
	{
		state = NULL;
		page = BufferGetPage(buf);
	}
	else
	{
		state = GenericXLogStart(index);
		page = GenericXLogRegisterBuffer(state, buf, 0);
	}

	HnswUpdateMetaPageInfo(page, updateEntry, entryPoint, insertPage);

	if (building)
		MarkBufferDirty(buf);
	else
		GenericXLogFinish(state);
	UnlockReleaseBuffer(buf);
}

/*
 * Set element tuple, except for neighbor info
 */
void
HnswSetElementTuple(char *base, HnswElementTuple etup, HnswElement element)
{
	Pointer		valuePtr = HnswPtrAccess(base, element->value);

	etup->type = HNSW_ELEMENT_TUPLE_TYPE;
	etup->level = element->level;
	etup->deleted = 0;
	etup->version = element->version;
	for (int i = 0; i < HNSW_HEAPTIDS; i++)
	{
		if (i < element->heaptidsLength)
			etup->heaptids[i] = element->heaptids[i];
		else
			ItemPointerSetInvalid(&etup->heaptids[i]);
	}
	memcpy(&etup->data, valuePtr, VARSIZE_ANY(valuePtr));
}

/*
 * Set neighbor tuple
 */
void
HnswSetNeighborTuple(char *base, HnswNeighborTuple ntup, HnswElement e, int m)
{
	int			idx = 0;

	ntup->type = HNSW_NEIGHBOR_TUPLE_TYPE;

	for (int lc = e->level; lc >= 0; lc--)
	{
		HnswNeighborArray *neighbors = HnswGetNeighbors(base, e, lc);
		int			lm = HnswGetLayerM(m, lc);

		for (int i = 0; i < lm; i++)
		{
			ItemPointer indextid = &ntup->indextids[idx++];

			if (i < neighbors->length)
			{
				HnswCandidate *hc = &neighbors->items[i];
				HnswElement hce = HnswPtrAccess(base, hc->element);

				ItemPointerSet(indextid, hce->blkno, hce->offno);
			}
			else
				ItemPointerSetInvalid(indextid);
		}
	}

	ntup->count = idx;
	ntup->version = e->version;
}

/*
 * Load neighbors from page
 */
static void
LoadNeighborsFromPage(HnswElement element, Relation index, Page page, int m)
{
	char	   *base = NULL;

	HnswNeighborTuple ntup = (HnswNeighborTuple) PageGetItem(page, PageGetItemId(page, element->neighborOffno));
	int			neighborCount = (element->level + 2) * m;

	Assert(HnswIsNeighborTuple(ntup));

	HnswInitNeighbors(base, element, m, NULL);

	/* Ensure expected neighbors */
	if (ntup->count != neighborCount)
		return;

	for (int i = 0; i < neighborCount; i++)
	{
		HnswElement e;
		int			level;
		HnswCandidate *hc;
		ItemPointer indextid;
		HnswNeighborArray *neighbors;

		indextid = &ntup->indextids[i];

		if (!ItemPointerIsValid(indextid))
			continue;

		e = HnswInitElementFromBlock(ItemPointerGetBlockNumber(indextid), ItemPointerGetOffsetNumber(indextid));

		/* Calculate level based on offset */
		level = element->level - i / m;
		if (level < 0)
			level = 0;

		neighbors = HnswGetNeighbors(base, element, level);
		hc = &neighbors->items[neighbors->length++];
		HnswPtrStore(base, hc->element, e);
	}
}

/*
 * Load neighbors
 */
void
HnswLoadNeighbors(HnswElement element, Relation index, int m)
{
	Buffer		buf;
	Page		page;

	buf = ReadBuffer(index, element->neighborPage);
	LockBuffer(buf, BUFFER_LOCK_SHARE);
	page = BufferGetPage(buf);

	LoadNeighborsFromPage(element, index, page, m);

	UnlockReleaseBuffer(buf);
}

/*
 * Load an element from a tuple
 */
void
HnswLoadElementFromTuple(HnswElement element, HnswElementTuple etup, bool loadHeaptids, bool loadVec)
{
	element->level = etup->level;
	element->deleted = etup->deleted;
	element->version = etup->version;
	element->neighborPage = ItemPointerGetBlockNumber(&etup->neighbortid);
	element->neighborOffno = ItemPointerGetOffsetNumber(&etup->neighbortid);
	element->heaptidsLength = 0;

	if (loadHeaptids)
	{
		for (int i = 0; i < HNSW_HEAPTIDS; i++)
		{
			/* Can stop at first invalid */
			if (!ItemPointerIsValid(&etup->heaptids[i]))
				break;

			HnswAddHeapTid(element, &etup->heaptids[i]);
		}
	}

	if (loadVec)
	{
		char	   *base = NULL;
		Datum		value = datumCopy(PointerGetDatum(&etup->data), false, -1);

		HnswPtrStore(base, element->value, DatumGetPointer(value));
	}
}

/*
 * Load an element and optionally get its distance from q
 */
static void
HnswLoadElementImpl(BlockNumber blkno, OffsetNumber offno, float *distance, Datum *q, Relation index, FmgrInfo *procinfo, Oid collation, bool loadVec, float *maxDistance, HnswElement * element)
{
	Buffer		buf;
	Page		page;
	HnswElementTuple etup;

	/* Read vector */
	buf = ReadBuffer(index, blkno);
	LockBuffer(buf, BUFFER_LOCK_SHARE);
	page = BufferGetPage(buf);

	etup = (HnswElementTuple) PageGetItem(page, PageGetItemId(page, offno));

	Assert(HnswIsElementTuple(etup));

	/* Calculate distance */
	if (distance != NULL)
	{
		if (DatumGetPointer(*q) == NULL)
			*distance = 0;
		else
			*distance = (float) DatumGetFloat8(FunctionCall2Coll(procinfo, collation, *q, PointerGetDatum(&etup->data)));
	}

	/* Load element */
	if (distance == NULL || maxDistance == NULL || *distance < *maxDistance)
	{
		if (*element == NULL)
			*element = HnswInitElementFromBlock(blkno, offno);

		HnswLoadElementFromTuple(*element, etup, true, loadVec);
	}

	UnlockReleaseBuffer(buf);
}

/*
 * Load an element and optionally get its distance from q
 */
void
HnswLoadElement(HnswElement element, float *distance, Datum *q, Relation index, FmgrInfo *procinfo, Oid collation, bool loadVec, float *maxDistance)
{
	HnswLoadElementImpl(element->blkno, element->offno, distance, q, index, procinfo, collation, loadVec, maxDistance, &element);
}

/*
 * Get the distance for an element
 */
static float
GetElementDistance(char *base, HnswElement element, Datum q, FmgrInfo *procinfo, Oid collation)
{
	Datum		value = HnswGetValue(base, element);

	return DatumGetFloat8(FunctionCall2Coll(procinfo, collation, q, value));
}

/*
 * Create a candidate for the entry point
 */
HnswSearchCandidate *
HnswEntryCandidate(char *base, HnswElement entryPoint, Datum q, Relation index, FmgrInfo *procinfo, Oid collation, bool loadVec)
{
	HnswSearchCandidate *hc = palloc(sizeof(HnswSearchCandidate));

	HnswPtrStore(base, hc->element, entryPoint);
	if (index == NULL)
		hc->distance = GetElementDistance(base, entryPoint, q, procinfo, collation);
	else
		HnswLoadElement(entryPoint, &hc->distance, &q, index, procinfo, collation, loadVec, NULL);
	return hc;
}

/*
 * Compare candidate distances
 */
static int
CompareNearestCandidates(const pairingheap_node *a, const pairingheap_node *b, void *arg)
{
	if (HnswGetSearchCandidateConst(c_node, a)->distance < HnswGetSearchCandidateConst(c_node, b)->distance)
		return 1;

	if (HnswGetSearchCandidateConst(c_node, a)->distance > HnswGetSearchCandidateConst(c_node, b)->distance)
		return -1;

	return 0;
}

/*
 * Compare discarded candidate distances
 */
static int
CompareNearestDiscardedCandidates(const pairingheap_node *a, const pairingheap_node *b, void *arg)
{
	if (HnswGetSearchCandidateConst(w_node, a)->distance < HnswGetSearchCandidateConst(w_node, b)->distance)
		return 1;

	if (HnswGetSearchCandidateConst(w_node, a)->distance > HnswGetSearchCandidateConst(w_node, b)->distance)
		return -1;

	return 0;
}

/*
 * Compare candidate distances
 */
static int
CompareFurthestCandidates(const pairingheap_node *a, const pairingheap_node *b, void *arg)
{
	if (HnswGetSearchCandidateConst(w_node, a)->distance < HnswGetSearchCandidateConst(w_node, b)->distance)
		return -1;

	if (HnswGetSearchCandidateConst(w_node, a)->distance > HnswGetSearchCandidateConst(w_node, b)->distance)
		return 1;

	return 0;
}

/*
 * Init visited
 */
static inline void
InitVisited(char *base, visited_hash * v, Relation index, int ef, int m)
{
	if (index != NULL)
		v->tids = tidhash_create(CurrentMemoryContext, ef * m * 2, NULL);
	else if (base != NULL)
		v->offsets = offsethash_create(CurrentMemoryContext, ef * m * 2, NULL);
	else
		v->pointers = pointerhash_create(CurrentMemoryContext, ef * m * 2, NULL);
}

/*
 * Add to visited
 */
static inline void
AddToVisited(char *base, visited_hash * v, HnswElementPtr elementPtr, Relation index, bool *found)
{
	if (index != NULL)
	{
		HnswElement element = HnswPtrAccess(base, elementPtr);
		ItemPointerData indextid;

		ItemPointerSet(&indextid, element->blkno, element->offno);
		tidhash_insert(v->tids, indextid, found);
	}
	else if (base != NULL)
	{
		HnswElement element = HnswPtrAccess(base, elementPtr);

		offsethash_insert_hash(v->offsets, HnswPtrOffset(elementPtr), element->hash, found);
	}
	else
	{
		HnswElement element = HnswPtrAccess(base, elementPtr);

		pointerhash_insert_hash(v->pointers, (uintptr_t) HnswPtrPointer(elementPtr), element->hash, found);
	}
}

/*
 * Count element towards ef
 */
static inline bool
CountElement(HnswElement skipElement, HnswElement e)
{
	if (skipElement == NULL)
		return true;

	/* Ensure does not access heaptidsLength during in-memory build */
	pg_memory_barrier();

	/* Keep scan-build happy on Mac x86-64 */
	Assert(e);

	return e->heaptidsLength != 0;
}

/*
 * Load unvisited neighbors from memory
 */
static void
HnswLoadUnvisitedFromMemory(char *base, HnswElement element, HnswUnvisited * unvisited, int *unvisitedLength, visited_hash * v, int lc, HnswNeighborArray * localNeighborhood, Size neighborhoodSize)
{
	/* Get the neighborhood at layer lc */
	HnswNeighborArray *neighborhood = HnswGetNeighbors(base, element, lc);

	/* Copy neighborhood to local memory */
	LWLockAcquire(&element->lock, LW_SHARED);
	memcpy(localNeighborhood, neighborhood, neighborhoodSize);
	LWLockRelease(&element->lock);

	*unvisitedLength = 0;

	for (int i = 0; i < localNeighborhood->length; i++)
	{
		HnswCandidate *hc = &localNeighborhood->items[i];
		bool		found;

		AddToVisited(base, v, hc->element, NULL, &found);

		if (!found)
			unvisited[(*unvisitedLength)++].element = HnswPtrAccess(base, hc->element);
	}
}

/*
 * Load unvisited neighbors from disk
 */
static void
HnswLoadUnvisitedFromDisk(HnswElement element, HnswUnvisited * unvisited, int *unvisitedLength, visited_hash * v, Relation index, int m, int lm, int lc)
{
	Buffer		buf;
	Page		page;
	HnswNeighborTuple ntup;
	int			start;
	ItemPointerData indextids[HNSW_MAX_M * 2];

	*unvisitedLength = 0;

	buf = ReadBuffer(index, element->neighborPage);
	LockBuffer(buf, BUFFER_LOCK_SHARE);
	page = BufferGetPage(buf);

	ntup = (HnswNeighborTuple) PageGetItem(page, PageGetItemId(page, element->neighborOffno));

<<<<<<< HEAD
	/*
	 * Ensure the neighbor tuple has not been deleted or replaced between
	 * index scan iterations
	 */
	if (ntup->version != element->version)
=======
	/* Ensure expected neighbors */
	if (ntup->count != (element->level + 2) * m)
>>>>>>> 54fa16e3
	{
		UnlockReleaseBuffer(buf);
		return;
	}

	/* Copy to minimize lock time */
	start = (element->level - lc) * m;
	memcpy(&indextids, ntup->indextids + start, lm * sizeof(ItemPointerData));

	UnlockReleaseBuffer(buf);

	for (int i = 0; i < lm; i++)
	{
		ItemPointer indextid = &indextids[i];
		bool		found;

		if (!ItemPointerIsValid(indextid))
			break;

		tidhash_insert(v->tids, *indextid, &found);

		if (!found)
			unvisited[(*unvisitedLength)++].indextid = *indextid;
	}
}

/*
 * Algorithm 2 from paper
 */
List *
HnswSearchLayer(char *base, Datum q, List *ep, int ef, int lc, Relation index, FmgrInfo *procinfo, Oid collation, int m, bool inserting, HnswElement skipElement, visited_hash * v, pairingheap **discarded, bool initVisited, int64 *tuples)
{
	List	   *w = NIL;
	pairingheap *C = pairingheap_allocate(CompareNearestCandidates, NULL);
	pairingheap *W = pairingheap_allocate(CompareFurthestCandidates, NULL);
	int			wlen = 0;
	visited_hash vh;
	ListCell   *lc2;
	HnswNeighborArray *localNeighborhood = NULL;
	Size		neighborhoodSize = 0;
	int			lm = HnswGetLayerM(m, lc);
	HnswUnvisited *unvisited = palloc(lm * sizeof(HnswUnvisited));
	int			unvisitedLength;

	if (v == NULL)
	{
		v = &vh;
		initVisited = true;
	}

	if (initVisited)
	{
		InitVisited(base, v, index, ef, m);

		if (discarded != NULL)
			*discarded = pairingheap_allocate(CompareNearestDiscardedCandidates, NULL);
	}

	/* Create local memory for neighborhood if needed */
	if (index == NULL)
	{
		neighborhoodSize = HNSW_NEIGHBOR_ARRAY_SIZE(lm);
		localNeighborhood = palloc(neighborhoodSize);
	}

	/* Add entry points to v, C, and W */
	foreach(lc2, ep)
	{
		HnswSearchCandidate *hc = (HnswSearchCandidate *) lfirst(lc2);
		bool		found;

		if (initVisited)
		{
			AddToVisited(base, v, hc->element, index, &found);

			if (tuples != NULL)
				(*tuples)++;
		}

		pairingheap_add(C, &hc->c_node);
		pairingheap_add(W, &hc->w_node);

		/*
		 * Do not count elements being deleted towards ef when vacuuming. It
		 * would be ideal to do this for inserts as well, but this could
		 * affect insert performance.
		 */
		if (CountElement(skipElement, HnswPtrAccess(base, hc->element)))
			wlen++;
	}

	while (!pairingheap_is_empty(C))
	{
		HnswSearchCandidate *c = HnswGetSearchCandidate(c_node, pairingheap_remove_first(C));
		HnswSearchCandidate *f = HnswGetSearchCandidate(w_node, pairingheap_first(W));
		HnswElement cElement;

		if (c->distance > f->distance)
			break;

		cElement = HnswPtrAccess(base, c->element);

		if (index == NULL)
			HnswLoadUnvisitedFromMemory(base, cElement, unvisited, &unvisitedLength, v, lc, localNeighborhood, neighborhoodSize);
		else
			HnswLoadUnvisitedFromDisk(cElement, unvisited, &unvisitedLength, v, index, m, lm, lc);

		if (tuples != NULL)
			(*tuples) += unvisitedLength;

		for (int i = 0; i < unvisitedLength; i++)
		{
			HnswElement eElement;
			HnswSearchCandidate *e;
			float		eDistance;
			bool		alwaysAdd = wlen < ef;

			f = HnswGetSearchCandidate(w_node, pairingheap_first(W));

			if (index == NULL)
			{
				eElement = unvisited[i].element;
				eDistance = GetElementDistance(base, eElement, q, procinfo, collation);
			}
			else
			{
				ItemPointer indextid = &unvisited[i].indextid;
				BlockNumber blkno = ItemPointerGetBlockNumber(indextid);
				OffsetNumber offno = ItemPointerGetOffsetNumber(indextid);

				/* Avoid any allocations if not adding */
				eElement = NULL;
				HnswLoadElementImpl(blkno, offno, &eDistance, &q, index, procinfo, collation, inserting, alwaysAdd || discarded != NULL ? NULL : &f->distance, &eElement);
			}

			if (eElement == NULL || !(eDistance < f->distance || alwaysAdd))
			{
				if (discarded != NULL)
				{
					/* Create a new candidate */
					e = palloc(sizeof(HnswSearchCandidate));
					HnswPtrStore(base, e->element, eElement);
					e->distance = eDistance;
					pairingheap_add(*discarded, &e->w_node);
				}

				continue;
			}

			/* Make robust to issues */
			if (eElement->level < lc)
				continue;

			/* Create a new candidate */
			e = palloc(sizeof(HnswSearchCandidate));
			HnswPtrStore(base, e->element, eElement);
			e->distance = eDistance;
			pairingheap_add(C, &e->c_node);
			pairingheap_add(W, &e->w_node);

			/*
			 * Do not count elements being deleted towards ef when vacuuming.
			 * It would be ideal to do this for inserts as well, but this
			 * could affect insert performance.
			 */
			if (CountElement(skipElement, eElement))
			{
				wlen++;

				/* No need to decrement wlen */
				if (wlen > ef)
				{
					HnswSearchCandidate *d = HnswGetSearchCandidate(w_node, pairingheap_remove_first(W));

					if (discarded != NULL)
						pairingheap_add(*discarded, &d->w_node);
				}
			}
		}
	}

	/* Add each element of W to w */
	while (!pairingheap_is_empty(W))
	{
		HnswSearchCandidate *hc = HnswGetSearchCandidate(w_node, pairingheap_remove_first(W));

		w = lappend(w, hc);
	}

	return w;
}

/*
 * Compare candidate distances with pointer tie-breaker
 */
static int
CompareCandidateDistances(const ListCell *a, const ListCell *b)
{
	HnswCandidate *hca = lfirst(a);
	HnswCandidate *hcb = lfirst(b);

	if (hca->distance < hcb->distance)
		return 1;

	if (hca->distance > hcb->distance)
		return -1;

	if (HnswPtrPointer(hca->element) < HnswPtrPointer(hcb->element))
		return 1;

	if (HnswPtrPointer(hca->element) > HnswPtrPointer(hcb->element))
		return -1;

	return 0;
}

/*
 * Compare candidate distances with offset tie-breaker
 */
static int
CompareCandidateDistancesOffset(const ListCell *a, const ListCell *b)
{
	HnswCandidate *hca = lfirst(a);
	HnswCandidate *hcb = lfirst(b);

	if (hca->distance < hcb->distance)
		return 1;

	if (hca->distance > hcb->distance)
		return -1;

	if (HnswPtrOffset(hca->element) < HnswPtrOffset(hcb->element))
		return 1;

	if (HnswPtrOffset(hca->element) > HnswPtrOffset(hcb->element))
		return -1;

	return 0;
}

/*
 * Calculate the distance between elements
 */
static float
HnswGetDistance(char *base, HnswElement a, HnswElement b, FmgrInfo *procinfo, Oid collation)
{
	Datum		aValue = HnswGetValue(base, a);
	Datum		bValue = HnswGetValue(base, b);

	return DatumGetFloat8(FunctionCall2Coll(procinfo, collation, aValue, bValue));
}

/*
 * Check if an element is closer to q than any element from R
 */
static bool
CheckElementCloser(char *base, HnswCandidate * e, List *r, FmgrInfo *procinfo, Oid collation)
{
	HnswElement eElement = HnswPtrAccess(base, e->element);
	ListCell   *lc2;

	foreach(lc2, r)
	{
		HnswCandidate *ri = lfirst(lc2);
		HnswElement riElement = HnswPtrAccess(base, ri->element);
		float		distance = HnswGetDistance(base, eElement, riElement, procinfo, collation);

		if (distance <= e->distance)
			return false;
	}

	return true;
}

/*
 * Algorithm 4 from paper
 */
static List *
SelectNeighbors(char *base, List *c, int lm, int lc, FmgrInfo *procinfo, Oid collation, HnswElement e2, HnswCandidate * newCandidate, HnswCandidate * *pruned, bool sortCandidates)
{
	List	   *r = NIL;
	List	   *w = list_copy(c);
	HnswCandidate **wd;
	int			wdlen = 0;
	int			wdoff = 0;
	HnswNeighborArray *neighbors = HnswGetNeighbors(base, e2, lc);
	bool		mustCalculate = !neighbors->closerSet;
	List	   *added = NIL;
	bool		removedAny = false;

	if (list_length(w) <= lm)
		return w;

	wd = palloc(sizeof(HnswCandidate *) * list_length(w));

	/* Ensure order of candidates is deterministic for closer caching */
	if (sortCandidates)
	{
		if (base == NULL)
			list_sort(w, CompareCandidateDistances);
		else
			list_sort(w, CompareCandidateDistancesOffset);
	}

	while (list_length(w) > 0 && list_length(r) < lm)
	{
		/* Assumes w is already ordered desc */
		HnswCandidate *e = llast(w);

		w = list_delete_last(w);

		/* Use previous state of r and wd to skip work when possible */
		if (mustCalculate)
			e->closer = CheckElementCloser(base, e, r, procinfo, collation);
		else if (list_length(added) > 0)
		{
			/* Keep Valgrind happy for in-memory, parallel builds */
			if (base != NULL)
				VALGRIND_MAKE_MEM_DEFINED(&e->closer, 1);

			/*
			 * If the current candidate was closer, we only need to compare it
			 * with the other candidates that we have added.
			 */
			if (e->closer)
			{
				e->closer = CheckElementCloser(base, e, added, procinfo, collation);

				if (!e->closer)
					removedAny = true;
			}
			else
			{
				/*
				 * If we have removed any candidates from closer, a candidate
				 * that was not closer earlier might now be.
				 */
				if (removedAny)
				{
					e->closer = CheckElementCloser(base, e, r, procinfo, collation);
					if (e->closer)
						added = lappend(added, e);
				}
			}
		}
		else if (e == newCandidate)
		{
			e->closer = CheckElementCloser(base, e, r, procinfo, collation);
			if (e->closer)
				added = lappend(added, e);
		}

		/* Keep Valgrind happy for in-memory, parallel builds */
		if (base != NULL)
			VALGRIND_MAKE_MEM_DEFINED(&e->closer, 1);

		if (e->closer)
			r = lappend(r, e);
		else
			wd[wdlen++] = e;
	}

	/* Cached value can only be used in future if sorted deterministically */
	neighbors->closerSet = sortCandidates;

	/* Keep pruned connections */
	while (wdoff < wdlen && list_length(r) < lm)
		r = lappend(r, wd[wdoff++]);

	/* Return pruned for update connections */
	if (pruned != NULL)
	{
		if (wdoff < wdlen)
			*pruned = wd[wdoff];
		else
			*pruned = linitial(w);
	}

	return r;
}

/*
 * Add connections
 */
static void
AddConnections(char *base, HnswElement element, List *neighbors, int lc)
{
	ListCell   *lc2;
	HnswNeighborArray *a = HnswGetNeighbors(base, element, lc);

	foreach(lc2, neighbors)
		a->items[a->length++] = *((HnswCandidate *) lfirst(lc2));
}

/*
 * Update connections
 */
void
HnswUpdateConnection(char *base, HnswElement element, HnswCandidate * hc, int lm, int lc, int *updateIdx, Relation index, FmgrInfo *procinfo, Oid collation)
{
	HnswElement hce = HnswPtrAccess(base, hc->element);
	HnswNeighborArray *currentNeighbors = HnswGetNeighbors(base, hce, lc);
	HnswCandidate hc2;

	HnswPtrStore(base, hc2.element, element);
	hc2.distance = hc->distance;

	if (currentNeighbors->length < lm)
	{
		currentNeighbors->items[currentNeighbors->length++] = hc2;

		/* Track update */
		if (updateIdx != NULL)
			*updateIdx = -2;
	}
	else
	{
		/* Shrink connections */
		HnswCandidate *pruned = NULL;

		/* Load elements on insert */
		if (index != NULL)
		{
			Datum		q = HnswGetValue(base, hce);

			for (int i = 0; i < currentNeighbors->length; i++)
			{
				HnswCandidate *hc3 = &currentNeighbors->items[i];
				HnswElement hc3Element = HnswPtrAccess(base, hc3->element);

				if (HnswPtrIsNull(base, hc3Element->value))
					HnswLoadElement(hc3Element, &hc3->distance, &q, index, procinfo, collation, true, NULL);
				else
					hc3->distance = GetElementDistance(base, hc3Element, q, procinfo, collation);

				/* Prune element if being deleted */
				if (hc3Element->heaptidsLength == 0)
				{
					pruned = &currentNeighbors->items[i];
					break;
				}
			}
		}

		if (pruned == NULL)
		{
			List	   *c = NIL;

			/* Add candidates */
			for (int i = 0; i < currentNeighbors->length; i++)
				c = lappend(c, &currentNeighbors->items[i]);
			c = lappend(c, &hc2);

			SelectNeighbors(base, c, lm, lc, procinfo, collation, hce, &hc2, &pruned, true);

			/* Should not happen */
			if (pruned == NULL)
				return;
		}

		/* Find and replace the pruned element */
		for (int i = 0; i < currentNeighbors->length; i++)
		{
			if (HnswPtrEqual(base, currentNeighbors->items[i].element, pruned->element))
			{
				currentNeighbors->items[i] = hc2;

				/* Track update */
				if (updateIdx != NULL)
					*updateIdx = i;

				break;
			}
		}
	}
}

/*
 * Remove elements being deleted or skipped
 */
static List *
RemoveElements(char *base, List *w, HnswElement skipElement)
{
	ListCell   *lc2;
	List	   *w2 = NIL;

	/* Ensure does not access heaptidsLength during in-memory build */
	pg_memory_barrier();

	foreach(lc2, w)
	{
		HnswCandidate *hc = (HnswCandidate *) lfirst(lc2);
		HnswElement hce = HnswPtrAccess(base, hc->element);

		/* Skip self for vacuuming update */
		if (skipElement != NULL && hce->blkno == skipElement->blkno && hce->offno == skipElement->offno)
			continue;

		if (hce->heaptidsLength != 0)
			w2 = lappend(w2, hc);
	}

	return w2;
}

/*
 * Precompute hash
 */
static void
PrecomputeHash(char *base, HnswElement element)
{
	HnswElementPtr ptr;

	HnswPtrStore(base, ptr, element);

	if (base == NULL)
		element->hash = hash_pointer((uintptr_t) HnswPtrPointer(ptr));
	else
		element->hash = hash_offset(HnswPtrOffset(ptr));
}

/*
 * Algorithm 1 from paper
 */
void
HnswFindElementNeighbors(char *base, HnswElement element, HnswElement entryPoint, Relation index, FmgrInfo *procinfo, Oid collation, int m, int efConstruction, bool existing)
{
	List	   *ep;
	List	   *w;
	int			level = element->level;
	int			entryLevel;
	Datum		q = HnswGetValue(base, element);
	HnswElement skipElement = existing ? element : NULL;

	/* Precompute hash */
	if (index == NULL)
		PrecomputeHash(base, element);

	/* No neighbors if no entry point */
	if (entryPoint == NULL)
		return;

	/* Get entry point and level */
	ep = list_make1(HnswEntryCandidate(base, entryPoint, q, index, procinfo, collation, true));
	entryLevel = entryPoint->level;

	/* 1st phase: greedy search to insert level */
	for (int lc = entryLevel; lc >= level + 1; lc--)
	{
		w = HnswSearchLayer(base, q, ep, 1, lc, index, procinfo, collation, m, true, skipElement, NULL, NULL, true, NULL);
		ep = w;
	}

	if (level > entryLevel)
		level = entryLevel;

	/* Add one for existing element */
	if (existing)
		efConstruction++;

	/* 2nd phase */
	for (int lc = level; lc >= 0; lc--)
	{
		int			lm = HnswGetLayerM(m, lc);
		List	   *neighbors;
		List	   *lw = NIL;
		ListCell   *lc2;

		w = HnswSearchLayer(base, q, ep, efConstruction, lc, index, procinfo, collation, m, true, skipElement, NULL, NULL, true, NULL);

		/* Convert search candidates to candidates */
		foreach(lc2, w)
		{
			HnswSearchCandidate *sc = lfirst(lc2);
			HnswCandidate *hc = palloc(sizeof(HnswCandidate));

			hc->element = sc->element;
			hc->distance = sc->distance;

			lw = lappend(lw, hc);
		}

		/* Elements being deleted or skipped can help with search */
		/* but should be removed before selecting neighbors */
		if (index != NULL)
			lw = RemoveElements(base, lw, skipElement);

		/*
		 * Candidates are sorted, but not deterministically. Could set
		 * sortCandidates to true for in-memory builds to enable closer
		 * caching, but there does not seem to be a difference in performance.
		 */
		neighbors = SelectNeighbors(base, lw, lm, lc, procinfo, collation, element, NULL, NULL, false);

		AddConnections(base, element, neighbors, lc);

		ep = w;
	}
}

PGDLLEXPORT Datum l2_normalize(PG_FUNCTION_ARGS);
PGDLLEXPORT Datum halfvec_l2_normalize(PG_FUNCTION_ARGS);
PGDLLEXPORT Datum sparsevec_l2_normalize(PG_FUNCTION_ARGS);

static void
SparsevecCheckValue(Pointer v)
{
	SparseVector *vec = (SparseVector *) v;

	if (vec->nnz > HNSW_MAX_NNZ)
		ereport(ERROR,
				(errcode(ERRCODE_PROGRAM_LIMIT_EXCEEDED),
				 errmsg("sparsevec cannot have more than %d non-zero elements for hnsw index", HNSW_MAX_NNZ)));
}

/*
 * Get type info
 */
const		HnswTypeInfo *
HnswGetTypeInfo(Relation index)
{
	FmgrInfo   *procinfo = HnswOptionalProcInfo(index, HNSW_TYPE_INFO_PROC);

	if (procinfo == NULL)
	{
		static const HnswTypeInfo typeInfo = {
			.maxDimensions = HNSW_MAX_DIM,
			.normalize = l2_normalize,
			.checkValue = NULL
		};

		return (&typeInfo);
	}
	else
		return (const HnswTypeInfo *) DatumGetPointer(FunctionCall0Coll(procinfo, InvalidOid));
}

FUNCTION_PREFIX PG_FUNCTION_INFO_V1(hnsw_halfvec_support);
Datum
hnsw_halfvec_support(PG_FUNCTION_ARGS)
{
	static const HnswTypeInfo typeInfo = {
		.maxDimensions = HNSW_MAX_DIM * 2,
		.normalize = halfvec_l2_normalize,
		.checkValue = NULL
	};

	PG_RETURN_POINTER(&typeInfo);
};

FUNCTION_PREFIX PG_FUNCTION_INFO_V1(hnsw_bit_support);
Datum
hnsw_bit_support(PG_FUNCTION_ARGS)
{
	static const HnswTypeInfo typeInfo = {
		.maxDimensions = HNSW_MAX_DIM * 32,
		.normalize = NULL,
		.checkValue = NULL
	};

	PG_RETURN_POINTER(&typeInfo);
};

FUNCTION_PREFIX PG_FUNCTION_INFO_V1(hnsw_sparsevec_support);
Datum
hnsw_sparsevec_support(PG_FUNCTION_ARGS)
{
	static const HnswTypeInfo typeInfo = {
		.maxDimensions = SPARSEVEC_MAX_DIM,
		.normalize = sparsevec_l2_normalize,
		.checkValue = SparsevecCheckValue
	};

	PG_RETURN_POINTER(&typeInfo);
};<|MERGE_RESOLUTION|>--- conflicted
+++ resolved
@@ -772,16 +772,11 @@
 
 	ntup = (HnswNeighborTuple) PageGetItem(page, PageGetItemId(page, element->neighborOffno));
 
-<<<<<<< HEAD
 	/*
 	 * Ensure the neighbor tuple has not been deleted or replaced between
 	 * index scan iterations
 	 */
-	if (ntup->version != element->version)
-=======
-	/* Ensure expected neighbors */
-	if (ntup->count != (element->level + 2) * m)
->>>>>>> 54fa16e3
+	if (ntup->version != element->version || ntup->count != (element->level + 2) * m)
 	{
 		UnlockReleaseBuffer(buf);
 		return;
