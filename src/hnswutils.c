--- conflicted
+++ resolved
@@ -154,11 +154,10 @@
 }
 
 /*
-<<<<<<< HEAD
- * Init procinfo
+ * Set procinfo
  */
 void
-HnswInitProcinfo(FmgrInfo **procinfo, Oid **collation, Relation index)
+HnswSetProcinfo(Relation index, FmgrInfo **procinfo, FmgrInfo **normprocinfo, Oid **collation)
 {
 	procinfo[0] = index_getprocinfo(index, 1, HNSW_DISTANCE_PROC);
 
@@ -166,6 +165,9 @@
 		procinfo[1] = index_getprocinfo(index, 2, HNSW_ATTRIBUTE_DISTANCE_PROC);
 
 	*collation = index->rd_indcollation;
+
+	if (normprocinfo != NULL)
+		*normprocinfo = HnswOptionalProcInfo(index, HNSW_NORM_PROC);
 }
 
 /*
@@ -190,18 +192,6 @@
 	}
 
 	return HNSW_ELEMENT_TUPLE_SIZE(size);
-=======
- * Set procinfo
- */
-void
-HnswSetProcinfo(Relation index, FmgrInfo **procinfo, FmgrInfo **normprocinfo, Oid *collation)
-{
-	*procinfo = index_getprocinfo(index, 1, HNSW_DISTANCE_PROC);
-	*collation = index->rd_indcollation[0];
-
-	if (normprocinfo != NULL)
-		*normprocinfo = HnswOptionalProcInfo(index, HNSW_NORM_PROC);
->>>>>>> a98534e5
 }
 
 /*
@@ -479,11 +469,13 @@
 }
 
 /*
- * Form index value
+ * Form index tuple
  */
 bool
-HnswFormIndexValue(Datum *out, Datum *values, bool *isnull, const HnswTypeInfo * typeInfo, FmgrInfo *normprocinfo, Oid collation)
-{
+HnswFormIndexTuple(IndexTuple *out, Datum *values, bool *isnull, const HnswTypeInfo * typeInfo, FmgrInfo *normprocinfo, Oid collation, TupleDesc tupdesc)
+{
+	Datum		newValues[2];
+
 	/* Detoast once for all calls */
 	Datum		value = PointerGetDatum(PG_DETOAST_DATUM(values[0]));
 
@@ -500,7 +492,11 @@
 		value = HnswNormValue(typeInfo, collation, value);
 	}
 
-	*out = value;
+	newValues[0] = value;
+	for (int i = 1; i < tupdesc->natts; i++)
+		newValues[i] = values[i];
+
+	*out = index_form_tuple(tupdesc, newValues, isnull);
 
 	return true;
 }
