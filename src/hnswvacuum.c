#include "postgres.h"

#include <math.h>

#include "access/generic_xlog.h"
#include "commands/vacuum.h"
#include "hnsw.h"
#include "storage/bufmgr.h"
#include "storage/lmgr.h"
#include "utils/memutils.h"

/*
 * Check if deleted list contains an index TID
 */
static bool
DeletedContains(tidhash_hash * deleted, ItemPointer indextid)
{
	return tidhash_lookup(deleted, *indextid) != NULL;
}

/*
 * Remove deleted heap TIDs
 *
 * OK to remove for entry point, since always considered for searches and inserts
 */
static void
RemoveHeapTids(HnswVacuumState * vacuumstate)
{
	BlockNumber blkno = HNSW_HEAD_BLKNO;
	HnswElement highestPoint = &vacuumstate->highestPoint;
	Relation	index = vacuumstate->index;
	BufferAccessStrategy bas = vacuumstate->bas;
	HnswElement entryPoint = HnswGetEntryPoint(vacuumstate->index);
	IndexBulkDeleteResult *stats = vacuumstate->stats;

	/* Store separately since highestPoint.level is uint8 */
	int			highestLevel = -1;

	/* Initialize highest point */
	highestPoint->blkno = InvalidBlockNumber;
	highestPoint->offno = InvalidOffsetNumber;

	while (BlockNumberIsValid(blkno))
	{
		Buffer		buf;
		Page		page;
		GenericXLogState *state;
		OffsetNumber offno;
		OffsetNumber maxoffno;
		bool		updated = false;

		vacuum_delay_point();

		buf = ReadBufferExtended(index, MAIN_FORKNUM, blkno, RBM_NORMAL, bas);
		LockBuffer(buf, BUFFER_LOCK_EXCLUSIVE);
		state = GenericXLogStart(index);
		page = GenericXLogRegisterBuffer(state, buf, 0);
		maxoffno = PageGetMaxOffsetNumber(page);

		/* Iterate over nodes */
		for (offno = FirstOffsetNumber; offno <= maxoffno; offno = OffsetNumberNext(offno))
		{
			HnswElementTuple etup = (HnswElementTuple) PageGetItem(page, PageGetItemId(page, offno));
			int			idx = 0;
			bool		itemUpdated = false;

			/* Skip neighbor tuples */
			if (!HnswIsElementTuple(etup))
				continue;

			if (ItemPointerIsValid(&etup->heaptids[0]))
			{
				for (int i = 0; i < HNSW_HEAPTIDS; i++)
				{
					/* Stop at first unused */
					if (!ItemPointerIsValid(&etup->heaptids[i]))
						break;

					if (vacuumstate->callback(&etup->heaptids[i], vacuumstate->callback_state))
					{
						itemUpdated = true;
						stats->tuples_removed++;
					}
					else
					{
						/* Move to front of list */
						etup->heaptids[idx++] = etup->heaptids[i];
						stats->num_index_tuples++;
					}
				}

				if (itemUpdated)
				{
					/* Mark rest as invalid */
					for (int i = idx; i < HNSW_HEAPTIDS; i++)
						ItemPointerSetInvalid(&etup->heaptids[i]);

					updated = true;
				}
			}

			if (!ItemPointerIsValid(&etup->heaptids[0]))
			{
				ItemPointerData ip;
				bool		found;

				/* Add to deleted list */
				ItemPointerSet(&ip, blkno, offno);

				tidhash_insert(vacuumstate->deleted, ip, &found);
				Assert(!found);
			}
			else if (etup->level > highestLevel && !(entryPoint != NULL && blkno == entryPoint->blkno && offno == entryPoint->offno))
			{
				/* Keep track of highest non-entry point */
				highestPoint->blkno = blkno;
				highestPoint->offno = offno;
				highestPoint->level = etup->level;
				highestLevel = etup->level;
			}
		}

		blkno = HnswPageGetOpaque(page)->nextblkno;

		if (updated)
			GenericXLogFinish(state);
		else
			GenericXLogAbort(state);

		UnlockReleaseBuffer(buf);
	}
}

/*
 * Check for deleted neighbors
 */
static bool
NeedsUpdated(HnswVacuumState * vacuumstate, HnswElement element)
{
	Relation	index = vacuumstate->index;
	BufferAccessStrategy bas = vacuumstate->bas;
	Buffer		buf;
	Page		page;
	HnswNeighborTuple ntup;
	bool		needsUpdated = false;

	buf = ReadBufferExtended(index, MAIN_FORKNUM, element->neighborPage, RBM_NORMAL, bas);
	LockBuffer(buf, BUFFER_LOCK_SHARE);
	page = BufferGetPage(buf);
	ntup = (HnswNeighborTuple) PageGetItem(page, PageGetItemId(page, element->neighborOffno));

	Assert(HnswIsNeighborTuple(ntup));

	/* Check neighbors */
	for (int i = 0; i < ntup->count; i++)
	{
		ItemPointer indextid = &ntup->indextids[i];

		if (!ItemPointerIsValid(indextid))
			continue;

		/* Check if in deleted list */
		if (DeletedContains(vacuumstate->deleted, indextid))
		{
			needsUpdated = true;
			break;
		}
	}

	/* Also update if layer 0 is not full */
	/* This could indicate too many candidates being deleted during insert */
	if (!needsUpdated)
		needsUpdated = !ItemPointerIsValid(&ntup->indextids[ntup->count - 1]);

	UnlockReleaseBuffer(buf);

	return needsUpdated;
}

/*
 * Repair graph for a single element
 */
static void
RepairGraphElement(HnswVacuumState * vacuumstate, HnswElement element, HnswElement entryPoint)
{
	Relation	index = vacuumstate->index;
	Buffer		buf;
	Page		page;
	GenericXLogState *state;
	int			m = vacuumstate->m;
	int			efConstruction = vacuumstate->efConstruction;
	FmgrInfo  **procinfo = vacuumstate->procinfo;
	Oid		   *collation = vacuumstate->collation;
	BufferAccessStrategy bas = vacuumstate->bas;
	HnswNeighborTuple ntup = vacuumstate->ntup;
	Size		ntupSize = HNSW_NEIGHBOR_TUPLE_SIZE(element->level, m);
	char	   *base = NULL;

	/* Skip if element is entry point */
	if (entryPoint != NULL && element->blkno == entryPoint->blkno && element->offno == entryPoint->offno)
		return;

	/* Init fields */
	HnswInitNeighbors(base, element, m, NULL);
	element->heaptidsLength = 0;

	/* Find neighbors for element, skipping itself */
	HnswFindElementNeighbors(base, element, entryPoint, index, procinfo, collation, m, efConstruction, true, false);

	/* Zero memory for each element */
	MemSet(ntup, 0, HNSW_TUPLE_ALLOC_SIZE);

	/* Update neighbor tuple */
	/* Do this before getting page to minimize locking */
	HnswSetNeighborTuple(base, ntup, element, m);

	/* Get neighbor page */
	buf = ReadBufferExtended(index, MAIN_FORKNUM, element->neighborPage, RBM_NORMAL, bas);
	LockBuffer(buf, BUFFER_LOCK_EXCLUSIVE);
	state = GenericXLogStart(index);
	page = GenericXLogRegisterBuffer(state, buf, 0);

	/* Overwrite tuple */
	if (!PageIndexTupleOverwrite(page, element->neighborOffno, (Item) ntup, ntupSize))
		elog(ERROR, "failed to add index item to \"%s\"", RelationGetRelationName(index));

	/* Commit */
	GenericXLogFinish(state);
	UnlockReleaseBuffer(buf);

	/* Update neighbors */
	HnswUpdateNeighborsOnDisk(index, procinfo, collation, element, m, true, false);
}

/*
 * Repair graph entry point
 */
static void
RepairGraphEntryPoint(HnswVacuumState * vacuumstate)
{
	Relation	index = vacuumstate->index;
	HnswElement highestPoint = &vacuumstate->highestPoint;
	HnswElement entryPoint;
	MemoryContext oldCtx = MemoryContextSwitchTo(vacuumstate->tmpCtx);

	if (!BlockNumberIsValid(highestPoint->blkno))
		highestPoint = NULL;

	/*
	 * Repair graph for highest non-entry point. Highest point may be outdated
	 * due to inserts that happen during and after RemoveHeapTids.
	 */
	if (highestPoint != NULL)
	{
		/* Get a shared lock */
		LockPage(index, HNSW_UPDATE_LOCK, ShareLock);

		/* Load element */
		HnswLoadElement(highestPoint, NULL, NULL, NULL, NULL, NULL, index, vacuumstate->procinfo, vacuumstate->collation, true, NULL);

		/* Repair if needed */
		if (NeedsUpdated(vacuumstate, highestPoint))
			RepairGraphElement(vacuumstate, highestPoint, HnswGetEntryPoint(index));

		/* Release lock */
		UnlockPage(index, HNSW_UPDATE_LOCK, ShareLock);
	}

	/* Prevent concurrent inserts when possibly updating entry point */
	LockPage(index, HNSW_UPDATE_LOCK, ExclusiveLock);

	/* Get latest entry point */
	entryPoint = HnswGetEntryPoint(index);

	if (entryPoint != NULL)
	{
		ItemPointerData epData;

		ItemPointerSet(&epData, entryPoint->blkno, entryPoint->offno);

		if (DeletedContains(vacuumstate->deleted, &epData))
		{
			/*
			 * Replace the entry point with the highest point. If highest
			 * point is outdated and empty, the entry point will be empty
			 * until an element is repaired.
			 */
			HnswUpdateMetaPage(index, HNSW_UPDATE_ENTRY_ALWAYS, highestPoint, InvalidBlockNumber, MAIN_FORKNUM, false);
		}
		else
		{
			/*
			 * Repair the entry point with the highest point. If highest point
			 * is outdated, this can remove connections at higher levels in
			 * the graph until they are repaired, but this should be fine.
			 */
			HnswLoadElement(entryPoint, NULL, NULL, NULL, NULL, NULL, index, vacuumstate->procinfo, vacuumstate->collation, true, NULL);

			if (NeedsUpdated(vacuumstate, entryPoint))
			{
				/* Reset neighbors from previous update */
				if (highestPoint != NULL)
					HnswPtrStore((char *) NULL, highestPoint->neighbors, (HnswNeighborArrayPtr *) NULL);

				RepairGraphElement(vacuumstate, entryPoint, highestPoint);
			}
		}
	}

	/* Release lock */
	UnlockPage(index, HNSW_UPDATE_LOCK, ExclusiveLock);

	/* Reset memory context */
	MemoryContextSwitchTo(oldCtx);
	MemoryContextReset(vacuumstate->tmpCtx);
}

/*
 * Repair graph for all elements
 */
static void
RepairGraph(HnswVacuumState * vacuumstate)
{
	Relation	index = vacuumstate->index;
	BufferAccessStrategy bas = vacuumstate->bas;
	BlockNumber blkno = HNSW_HEAD_BLKNO;

	/*
	 * Wait for inserts to complete. Inserts before this point may have
	 * neighbors about to be deleted. Inserts after this point will not.
	 */
	LockPage(index, HNSW_UPDATE_LOCK, ExclusiveLock);
	UnlockPage(index, HNSW_UPDATE_LOCK, ExclusiveLock);

	/* Repair entry point first */
	RepairGraphEntryPoint(vacuumstate);

	while (BlockNumberIsValid(blkno))
	{
		Buffer		buf;
		Page		page;
		OffsetNumber offno;
		OffsetNumber maxoffno;
		List	   *elements = NIL;
		ListCell   *lc2;
		MemoryContext oldCtx;

		vacuum_delay_point();

		oldCtx = MemoryContextSwitchTo(vacuumstate->tmpCtx);

		buf = ReadBufferExtended(index, MAIN_FORKNUM, blkno, RBM_NORMAL, bas);
		LockBuffer(buf, BUFFER_LOCK_SHARE);
		page = BufferGetPage(buf);
		maxoffno = PageGetMaxOffsetNumber(page);

		/* Load items into memory to minimize locking */
		for (offno = FirstOffsetNumber; offno <= maxoffno; offno = OffsetNumberNext(offno))
		{
			HnswElementTuple etup = (HnswElementTuple) PageGetItem(page, PageGetItemId(page, offno));
			HnswElement element;

			/* Skip neighbor tuples */
			if (!HnswIsElementTuple(etup))
				continue;

			/* Skip updating neighbors if being deleted */
			if (!ItemPointerIsValid(&etup->heaptids[0]))
				continue;

			/* Create an element */
			element = HnswInitElementFromBlock(blkno, offno);
			HnswLoadElementFromTuple(element, etup, false, true, index);

			elements = lappend(elements, element);
		}

		blkno = HnswPageGetOpaque(page)->nextblkno;

		UnlockReleaseBuffer(buf);

		/* Update neighbor pages */
		foreach(lc2, elements)
		{
			HnswElement element = (HnswElement) lfirst(lc2);
			HnswElement entryPoint;
			LOCKMODE	lockmode = ShareLock;

			/* Check if any neighbors point to deleted values */
			if (!NeedsUpdated(vacuumstate, element))
				continue;

			/* Get a shared lock */
			LockPage(index, HNSW_UPDATE_LOCK, lockmode);

			/* Refresh entry point for each element */
			entryPoint = HnswGetEntryPoint(index);

			/* Prevent concurrent inserts when likely updating entry point */
			if (entryPoint == NULL || element->level > entryPoint->level)
			{
				/* Release shared lock */
				UnlockPage(index, HNSW_UPDATE_LOCK, lockmode);

				/* Get exclusive lock */
				lockmode = ExclusiveLock;
				LockPage(index, HNSW_UPDATE_LOCK, lockmode);

				/* Get latest entry point after lock is acquired */
				entryPoint = HnswGetEntryPoint(index);
			}

			/* Repair connections */
			RepairGraphElement(vacuumstate, element, entryPoint);

			/*
			 * Update metapage if needed. Should only happen if entry point
			 * was replaced and highest point was outdated.
			 */
			if (entryPoint == NULL || element->level > entryPoint->level)
				HnswUpdateMetaPage(index, HNSW_UPDATE_ENTRY_GREATER, element, InvalidBlockNumber, MAIN_FORKNUM, false);

			/* Release lock */
			UnlockPage(index, HNSW_UPDATE_LOCK, lockmode);
		}

		/* Reset memory context */
		MemoryContextSwitchTo(oldCtx);
		MemoryContextReset(vacuumstate->tmpCtx);
	}
}

/*
 * Mark items as deleted
 */
static void
MarkDeleted(HnswVacuumState * vacuumstate)
{
	BlockNumber blkno = HNSW_HEAD_BLKNO;
	BlockNumber insertPage = InvalidBlockNumber;
	Relation	index = vacuumstate->index;
	BufferAccessStrategy bas = vacuumstate->bas;
	bool		useIndexTuple = HnswUseIndexTuple(index);

	/*
	 * Wait for index scans to complete. Scans before this point may contain
	 * tuples about to be deleted. Scans after this point will not, since the
	 * graph has been repaired.
	 */
	LockPage(index, HNSW_SCAN_LOCK, ExclusiveLock);
	UnlockPage(index, HNSW_SCAN_LOCK, ExclusiveLock);

	while (BlockNumberIsValid(blkno))
	{
		Buffer		buf;
		Page		page;
		GenericXLogState *state;
		OffsetNumber offno;
		OffsetNumber maxoffno;

		vacuum_delay_point();

		buf = ReadBufferExtended(index, MAIN_FORKNUM, blkno, RBM_NORMAL, bas);

		/*
		 * ambulkdelete cannot delete entries from pages that are pinned by
		 * other backends
		 *
		 * https://www.postgresql.org/docs/current/index-locking.html
		 */
		LockBufferForCleanup(buf);

		state = GenericXLogStart(index);
		page = GenericXLogRegisterBuffer(state, buf, 0);
		maxoffno = PageGetMaxOffsetNumber(page);

		/* Update element and neighbors together */
		for (offno = FirstOffsetNumber; offno <= maxoffno; offno = OffsetNumberNext(offno))
		{
			HnswElementTuple etup = (HnswElementTuple) PageGetItem(page, PageGetItemId(page, offno));
			HnswNeighborTuple ntup;
			Buffer		nbuf;
			Page		npage;
			BlockNumber neighborPage;
			OffsetNumber neighborOffno;

			/* Skip neighbor tuples */
			if (!HnswIsElementTuple(etup))
				continue;

			/* Skip deleted tuples */
			if (etup->deleted)
			{
				/* Set to first free page */
				if (!BlockNumberIsValid(insertPage))
					insertPage = blkno;

				continue;
			}

			/* Skip live tuples */
			if (ItemPointerIsValid(&etup->heaptids[0]))
				continue;

			/* Get neighbor page */
			neighborPage = ItemPointerGetBlockNumber(&etup->neighbortid);
			neighborOffno = ItemPointerGetOffsetNumber(&etup->neighbortid);

			if (neighborPage == blkno)
			{
				nbuf = buf;
				npage = page;
			}
			else
			{
				nbuf = ReadBufferExtended(index, MAIN_FORKNUM, neighborPage, RBM_NORMAL, bas);
				LockBuffer(nbuf, BUFFER_LOCK_EXCLUSIVE);
				npage = GenericXLogRegisterBuffer(state, nbuf, 0);
			}

			ntup = (HnswNeighborTuple) PageGetItem(npage, PageGetItemId(npage, neighborOffno));

			/* Overwrite element */
			etup->deleted = 1;
			if (useIndexTuple)
			{
				IndexTuple	itup = (IndexTuple) &etup->data;

				MemSet(itup, 0, IndexTupleSize(itup));
			}
			else
				MemSet(&etup->data, 0, VARSIZE_ANY(&etup->data));

			/* Overwrite neighbors */
			for (int i = 0; i < ntup->count; i++)
				ItemPointerSetInvalid(&ntup->indextids[i]);

			/*
			 * We modified the tuples in place, no need to call
			 * PageIndexTupleOverwrite
			 */

			/* Commit */
			GenericXLogFinish(state);
			if (nbuf != buf)
				UnlockReleaseBuffer(nbuf);

			/* Set to first free page */
			if (!BlockNumberIsValid(insertPage))
				insertPage = blkno;

			/* Prepare new xlog */
			state = GenericXLogStart(index);
			page = GenericXLogRegisterBuffer(state, buf, 0);
		}

		blkno = HnswPageGetOpaque(page)->nextblkno;

		GenericXLogAbort(state);
		UnlockReleaseBuffer(buf);
	}

	/* Update insert page last, after everything has been marked as deleted */
	HnswUpdateMetaPage(index, 0, NULL, insertPage, MAIN_FORKNUM, false);
}

/*
 * Initialize the vacuum state
 */
static void
InitVacuumState(HnswVacuumState * vacuumstate, IndexVacuumInfo *info, IndexBulkDeleteResult *stats, IndexBulkDeleteCallback callback, void *callback_state)
{
	Relation	index = info->index;

	if (stats == NULL)
		stats = (IndexBulkDeleteResult *) palloc0(sizeof(IndexBulkDeleteResult));

	vacuumstate->index = index;
	vacuumstate->stats = stats;
	vacuumstate->callback = callback;
	vacuumstate->callback_state = callback_state;
	vacuumstate->efConstruction = HnswGetEfConstruction(index);
	vacuumstate->bas = GetAccessStrategy(BAS_BULKREAD);
<<<<<<< HEAD
	HnswInitProcinfo(vacuumstate->procinfo, &vacuumstate->collation, index);
=======
>>>>>>> a98534e5
	vacuumstate->ntup = palloc0(HNSW_TUPLE_ALLOC_SIZE);
	vacuumstate->tmpCtx = AllocSetContextCreate(CurrentMemoryContext,
												"Hnsw vacuum temporary context",
												ALLOCSET_DEFAULT_SIZES);

	HnswSetProcinfo(index, &vacuumstate->procinfo, NULL, &vacuumstate->collation);

	/* Get m from metapage */
	HnswGetMetaPageInfo(index, &vacuumstate->m, NULL);

	/* Create hash table */
	vacuumstate->deleted = tidhash_create(CurrentMemoryContext, 256, NULL);
}

/*
 * Free resources
 */
static void
FreeVacuumState(HnswVacuumState * vacuumstate)
{
	tidhash_destroy(vacuumstate->deleted);
	FreeAccessStrategy(vacuumstate->bas);
	pfree(vacuumstate->ntup);
	MemoryContextDelete(vacuumstate->tmpCtx);
}

/*
 * Bulk delete tuples from the index
 */
IndexBulkDeleteResult *
hnswbulkdelete(IndexVacuumInfo *info, IndexBulkDeleteResult *stats,
			   IndexBulkDeleteCallback callback, void *callback_state)
{
	HnswVacuumState vacuumstate;

	InitVacuumState(&vacuumstate, info, stats, callback, callback_state);

	/* Pass 1: Remove heap TIDs */
	RemoveHeapTids(&vacuumstate);

	/* Pass 2: Repair graph */
	RepairGraph(&vacuumstate);

	/* Pass 3: Mark as deleted */
	MarkDeleted(&vacuumstate);

	FreeVacuumState(&vacuumstate);

	return vacuumstate.stats;
}

/*
 * Clean up after a VACUUM operation
 */
IndexBulkDeleteResult *
hnswvacuumcleanup(IndexVacuumInfo *info, IndexBulkDeleteResult *stats)
{
	Relation	rel = info->index;

	if (info->analyze_only)
		return stats;

	/* stats is NULL if ambulkdelete not called */
	/* OK to return NULL if index not changed */
	if (stats == NULL)
		return NULL;

	stats->num_pages = RelationGetNumberOfBlocks(rel);

	return stats;
}<|MERGE_RESOLUTION|>--- conflicted
+++ resolved
@@ -581,16 +581,12 @@
 	vacuumstate->callback_state = callback_state;
 	vacuumstate->efConstruction = HnswGetEfConstruction(index);
 	vacuumstate->bas = GetAccessStrategy(BAS_BULKREAD);
-<<<<<<< HEAD
-	HnswInitProcinfo(vacuumstate->procinfo, &vacuumstate->collation, index);
-=======
->>>>>>> a98534e5
 	vacuumstate->ntup = palloc0(HNSW_TUPLE_ALLOC_SIZE);
 	vacuumstate->tmpCtx = AllocSetContextCreate(CurrentMemoryContext,
 												"Hnsw vacuum temporary context",
 												ALLOCSET_DEFAULT_SIZES);
 
-	HnswSetProcinfo(index, &vacuumstate->procinfo, NULL, &vacuumstate->collation);
+	HnswSetProcinfo(index, vacuumstate->procinfo, NULL, &vacuumstate->collation);
 
 	/* Get m from metapage */
 	HnswGetMetaPageInfo(index, &vacuumstate->m, NULL);
