--- conflicted
+++ resolved
@@ -128,19 +128,8 @@
 	IvfflatScanOpaque so = (IvfflatScanOpaque) scan->opaque;
 	TupleDesc	tupdesc = RelationGetDescr(scan->indexRelation);
 	double		tuples = 0;
-<<<<<<< HEAD
-	TupleTableSlot *slot = MakeSingleTupleTableSlot(so->tupdesc, &TTSOpsVirtual);
+	TupleTableSlot *slot = so->vslot;
 	int			batchProbes = 0;
-
-	/*
-	 * Reuse same set of shared buffers for scan
-	 *
-	 * See postgres/src/backend/storage/buffer/README for description
-	 */
-	BufferAccessStrategy bas = GetAccessStrategy(BAS_BULKREAD);
-=======
-	TupleTableSlot *slot = so->vslot;
->>>>>>> 97cf990e
 
 	tuplesort_reset(so->sortstate);
 
@@ -195,13 +184,7 @@
 		}
 	}
 
-<<<<<<< HEAD
-	FreeAccessStrategy(bas);
-
 	if (tuples < 100 && !ivfflat_streaming)
-=======
-	if (tuples < 100)
->>>>>>> 97cf990e
 		ereport(DEBUG1,
 				(errmsg("index scan found few tuples"),
 				 errdetail("Index may have been created with little data."),
@@ -359,6 +342,7 @@
 {
 	IvfflatScanOpaque so = (IvfflatScanOpaque) scan->opaque;
 	ItemPointer heaptid;
+	bool		isnull;
 
 	/*
 	 * Index can be used to scan backward, but Postgres doesn't support
@@ -391,22 +375,15 @@
 		/* TODO clean up if we allocated a new value */
 	}
 
-<<<<<<< HEAD
-	while (!tuplesort_gettupleslot(so->sortstate, true, false, so->slot, NULL))
+	while (!tuplesort_gettupleslot(so->sortstate, true, false, so->mslot, NULL))
 	{
 		if (pairingheap_is_empty(so->listQueue))
 			return false;
-=======
-	if (tuplesort_gettupleslot(so->sortstate, true, false, so->mslot, NULL))
-	{
-		bool		isnull;
-		ItemPointer heaptid = (ItemPointer) DatumGetPointer(slot_getattr(so->mslot, 2, &isnull));
->>>>>>> 97cf990e
 
 		IvfflatBench("GetScanItems", GetScanItems(scan, so->value));
 	}
 
-	heaptid = (ItemPointer) DatumGetPointer(slot_getattr(so->slot, 2, &so->isnull));
+	heaptid = (ItemPointer) DatumGetPointer(slot_getattr(so->mslot, 2, &isnull));
 
 	scan->xs_heaptid = *heaptid;
 	scan->xs_recheck = false;
