--- conflicted
+++ resolved
@@ -948,26 +948,8 @@
 	float	   *ax = a->x;
 	VarBit	   *result = InitBitVector(a->dim);
 	unsigned char *rx = VARBITS(result);
-	int			i = 0;
-	int			count = (a->dim / 8) * 8;
-
-<<<<<<< HEAD
+
 	BinaryQuantize(a->dim, ax, rx);
-=======
-	/* Auto-vectorized */
-	for (; i < count; i += 8)
-	{
-		unsigned char result_byte = 0;
-
-		for (int j = 0; j < 8; j++)
-			result_byte |= (ax[i + j] > 0) << (7 - j);
-
-		rx[i / 8] = result_byte;
-	}
-
-	for (; i < a->dim; i++)
-		rx[i / 8] |= (ax[i] > 0) << (7 - (i % 8));
->>>>>>> d823c445
 
 	PG_RETURN_VARBIT_P(result);
 }
